--- conflicted
+++ resolved
@@ -582,11 +582,7 @@
         "h": 8,
         "w": 12,
         "x": 0,
-<<<<<<< HEAD
-        "y": 35
-=======
         "y": 38
->>>>>>> fe29daf3
       },
       "id": 19,
       "options": {
@@ -761,11 +757,7 @@
         "h": 8,
         "w": 12,
         "x": 12,
-<<<<<<< HEAD
-        "y": 35
-=======
         "y": 38
->>>>>>> fe29daf3
       },
       "id": 20,
       "options": {
@@ -883,11 +875,7 @@
         "h": 1,
         "w": 24,
         "x": 0,
-<<<<<<< HEAD
-        "y": 43
-=======
         "y": 46
->>>>>>> fe29daf3
       },
       "id": 41,
       "panels": [],
@@ -906,11 +894,7 @@
         "h": 3,
         "w": 24,
         "x": 0,
-<<<<<<< HEAD
-        "y": 44
-=======
         "y": 47
->>>>>>> fe29daf3
       },
       "id": 22,
       "options": {
@@ -1021,11 +1005,7 @@
         "h": 9,
         "w": 18,
         "x": 0,
-<<<<<<< HEAD
-        "y": 47
-=======
         "y": 50
->>>>>>> fe29daf3
       },
       "id": 24,
       "options": {
@@ -1050,11 +1030,7 @@
           "group": [],
           "metricColumn": "none",
           "rawQuery": true,
-<<<<<<< HEAD
-          "rawSql": "SELECT\n  $__timeGroupAlias(start_time,$__interval),\n  power AS \"power\",\n  unit_id\nFROM unit_dispatch\nWHERE\n  $__timeFilter(start_time) AND\n  simulation = '$simulation' AND\n  unit_id = $Gen_Units\nGROUP BY 1, unit_id, power\nORDER BY 1",
-=======
           "rawSql": "SELECT\n  $__timeGroupAlias(datetime,$__interval),\n  power AS \"power\",\n  unit_id\nFROM unit_dispatch\nWHERE\n  $__timeFilter(datetime) AND\n  simulation = '$simulation' AND\n  unit_id = $unit_id\nGROUP BY 1, unit_id, power\nORDER BY 1",
->>>>>>> fe29daf3
           "refId": "A",
           "select": [
             [
@@ -1090,11 +1066,7 @@
         "h": 9,
         "w": 6,
         "x": 18,
-<<<<<<< HEAD
-        "y": 47
-=======
         "y": 50
->>>>>>> fe29daf3
       },
       "id": 26,
       "options": {
@@ -1466,55 +1438,16 @@
           "type": "postgres",
           "uid": "P7B13B9DF907EC40C"
         },
-<<<<<<< HEAD
-        "definition": "SELECT index\nFROM unit_meta\nwhere simulation = '$simulation';",
-        "description": "Can choose which unit we want to display ",
-=======
         "definition": "SELECT \n  distinct unit_id\nFROM unit_dispatch\nwhere simulation = '$simulation' group by unit_id;",
         "description": "Can choose which units we want to display ",
->>>>>>> fe29daf3
         "hide": 0,
         "includeAll": false,
         "label": "",
         "multi": true,
         "name": "Gen_Units",
         "options": [],
-<<<<<<< HEAD
-        "query": "SELECT index\nFROM unit_meta\nwhere simulation = '$simulation';",
-        "refresh": 2,
-        "regex": "",
-        "skipUrlSync": false,
-        "sort": 1,
-        "type": "query"
-      },
-      {
-        "current": {
-          "selected": true,
-          "text": [
-            "demand_DE"
-          ],
-          "value": [
-            "demand_DE"
-          ]
-        },
-        "datasource": {
-          "type": "postgres",
-          "uid": "P7B13B9DF907EC40C"
-        },
-        "definition": "SELECT index\nFROM demand_meta\nwhere simulation = '$simulation';",
-        "description": "Can choose which unit we want to display ",
-        "hide": 0,
-        "includeAll": false,
-        "label": "",
-        "multi": true,
-        "name": "Demand_Units",
-        "options": [],
-        "query": "SELECT index\nFROM demand_meta\nwhere simulation = '$simulation';",
-        "refresh": 2,
-=======
         "query": "SELECT \n  distinct unit_id\nFROM unit_dispatch\nwhere simulation = '$simulation' group by unit_id;",
         "refresh": 1,
->>>>>>> fe29daf3
         "regex": "",
         "skipUrlSync": false,
         "sort": 1,
