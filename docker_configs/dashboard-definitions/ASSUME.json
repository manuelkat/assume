--- conflicted
+++ resolved
@@ -259,11 +259,7 @@
           "group": [],
           "metricColumn": "none",
           "rawQuery": true,
-<<<<<<< HEAD
-          "rawSql": "SELECT\n  product_start AS \"time\",\n  -demand_volume AS \"Demand Volume\",\n  supply_volume AS \"Supply Volume\"\nFROM market_meta\nWHERE (\"simulation\" LIKE '$simulation') AND (\"market_id\" LIKE '$market') AND $__timeFilter(product_start)\nGROUP BY market_id, simulation, product_start, demand_volume, supply_volume\nORDER BY 1;\n",
-=======
           "rawSql": "SELECT\n  product_start AS \"time\",\n  demand_volume AS \"Demand volume\",\n  supply_volume AS \"Supply volume\"\nFROM market_meta\nWHERE (\"simulation\" LIKE '$simulation') AND (\"market_id\" LIKE '$market') AND $__timeFilter(product_start)\nGROUP BY market_id, simulation, product_start, demand_volume, supply_volume\nORDER BY 1;\n",
->>>>>>> ac75b592
           "refId": "Volume",
           "select": [
             [
@@ -386,11 +382,7 @@
         "h": 9,
         "w": 12,
         "x": 0,
-<<<<<<< HEAD
-        "y": 68
-=======
         "y": 32
->>>>>>> ac75b592
       },
       "id": 19,
       "options": {
@@ -431,11 +423,7 @@
           ],
           "metricColumn": "none",
           "rawQuery": true,
-<<<<<<< HEAD
-          "rawSql": "SELECT\n  $__timeGroupAlias(start_time,$__interval),\n  avg(price) AS \" \",\n  bid_id AS \"bid_id\"\nFROM market_orders\nWHERE\n  $__timeFilter(start_time) AND\n  market_id = '$market' AND\n  simulation = '$simulation'\nGROUP BY 1, bid_id\nORDER BY 1",
-=======
           "rawSql": "SELECT\n  $__timeGroupAlias(start_time,$__interval),\n  avg(accepted_price::float) AS \" \",\n  bid_id AS \"bid_id\"\nFROM market_orders\nWHERE\n  $__timeFilter(start_time) AND\n  market_id = '$market' AND\n  simulation = '$simulation'\nGROUP BY 1, bid_id\nORDER BY 1",
->>>>>>> ac75b592
           "refId": "A",
           "select": [
             [
@@ -571,11 +559,7 @@
         "h": 9,
         "w": 12,
         "x": 12,
-<<<<<<< HEAD
-        "y": 68
-=======
         "y": 32
->>>>>>> ac75b592
       },
       "id": 20,
       "options": {
@@ -695,11 +679,7 @@
         "h": 1,
         "w": 24,
         "x": 0,
-<<<<<<< HEAD
-        "y": 76
-=======
         "y": 41
->>>>>>> ac75b592
       },
       "id": 74,
       "panels": [],
@@ -788,11 +768,7 @@
         "h": 12,
         "w": 10,
         "x": 0,
-<<<<<<< HEAD
-        "y": 77
-=======
         "y": 42
->>>>>>> ac75b592
       },
       "id": 72,
       "options": {
@@ -926,11 +902,7 @@
         "h": 12,
         "w": 9,
         "x": 10,
-<<<<<<< HEAD
-        "y": 77
-=======
         "y": 42
->>>>>>> ac75b592
       },
       "id": 76,
       "options": {
@@ -1015,11 +987,7 @@
         "h": 12,
         "w": 5,
         "x": 19,
-<<<<<<< HEAD
-        "y": 77
-=======
         "y": 42
->>>>>>> ac75b592
       },
       "id": 7,
       "options": {
@@ -1112,11 +1080,7 @@
         "h": 3,
         "w": 24,
         "x": 0,
-<<<<<<< HEAD
-        "y": 89
-=======
         "y": 54
->>>>>>> ac75b592
       },
       "id": 22,
       "options": {
@@ -1171,11 +1135,7 @@
         "h": 1,
         "w": 24,
         "x": 0,
-<<<<<<< HEAD
-        "y": 92
-=======
         "y": 57
->>>>>>> ac75b592
       },
       "id": 41,
       "panels": [],
@@ -1247,11 +1207,7 @@
         "h": 9,
         "w": 18,
         "x": 0,
-<<<<<<< HEAD
-        "y": 93
-=======
         "y": 58
->>>>>>> ac75b592
       },
       "id": 24,
       "options": {
@@ -1368,11 +1324,7 @@
         "h": 9,
         "w": 6,
         "x": 18,
-<<<<<<< HEAD
-        "y": 93
-=======
         "y": 58
->>>>>>> ac75b592
       },
       "id": 26,
       "options": {
@@ -1503,11 +1455,7 @@
         "h": 8,
         "w": 12,
         "x": 0,
-<<<<<<< HEAD
-        "y": 102
-=======
         "y": 67
->>>>>>> ac75b592
       },
       "id": 70,
       "options": {
@@ -1748,11 +1696,7 @@
         "h": 8,
         "w": 12,
         "x": 12,
-<<<<<<< HEAD
-        "y": 102
-=======
         "y": 67
->>>>>>> ac75b592
       },
       "id": 78,
       "options": {
@@ -1936,11 +1880,7 @@
         "h": 9,
         "w": 24,
         "x": 0,
-<<<<<<< HEAD
-        "y": 110
-=======
         "y": 75
->>>>>>> ac75b592
       },
       "id": 82,
       "options": {
@@ -2037,11 +1977,7 @@
         "h": 1,
         "w": 24,
         "x": 0,
-<<<<<<< HEAD
-        "y": 120
-=======
         "y": 84
->>>>>>> ac75b592
       },
       "id": 39,
       "panels": [],
@@ -2110,11 +2046,7 @@
         "h": 9,
         "w": 18,
         "x": 0,
-<<<<<<< HEAD
-        "y": 121
-=======
         "y": 85
->>>>>>> ac75b592
       },
       "id": 36,
       "options": {
@@ -2230,11 +2162,7 @@
         "h": 9,
         "w": 6,
         "x": 18,
-<<<<<<< HEAD
-        "y": 121
-=======
         "y": 85
->>>>>>> ac75b592
       },
       "id": 37,
       "options": {
@@ -2365,11 +2293,7 @@
         "h": 9,
         "w": 12,
         "x": 0,
-<<<<<<< HEAD
-        "y": 130
-=======
         "y": 94
->>>>>>> ac75b592
       },
       "id": 89,
       "options": {
@@ -2575,15 +2499,9 @@
       },
       "gridPos": {
         "h": 9,
-<<<<<<< HEAD
-        "w": 5,
-        "x": 18,
-        "y": 130
-=======
         "w": 12,
         "x": 12,
         "y": 94
->>>>>>> ac75b592
       },
       "id": 90,
       "options": {
@@ -2691,22 +2609,6 @@
       "type": "timeseries"
     },
     {
-<<<<<<< HEAD
-      "collapsed": false,
-      "gridPos": {
-        "h": 1,
-        "w": 24,
-        "x": 0,
-        "y": 139
-      },
-      "id": 44,
-      "panels": [],
-      "title": "Storage units data $Storage_Units",
-      "type": "row"
-    },
-    {
-=======
->>>>>>> ac75b592
       "datasource": {
         "type": "postgres",
         "uid": "P7B13B9DF907EC40C"
@@ -2949,11 +2851,7 @@
         "h": 9,
         "w": 18,
         "x": 0,
-<<<<<<< HEAD
-        "y": 140
-=======
         "y": 113
->>>>>>> ac75b592
       },
       "id": 65,
       "options": {
@@ -3184,15 +3082,9 @@
       },
       "gridPos": {
         "h": 9,
-<<<<<<< HEAD
-        "w": 11,
-        "x": 9,
-        "y": 140
-=======
         "w": 24,
         "x": 0,
         "y": 122
->>>>>>> ac75b592
       },
       "id": 80,
       "options": {
@@ -3340,15 +3232,9 @@
       },
       "gridPos": {
         "h": 9,
-<<<<<<< HEAD
-        "w": 4,
-        "x": 20,
-        "y": 140
-=======
         "w": 12,
         "x": 0,
         "y": 131
->>>>>>> ac75b592
       },
       "id": 91,
       "options": {
@@ -3553,17 +3439,10 @@
         ]
       },
       "gridPos": {
-<<<<<<< HEAD
-        "h": 8,
-        "w": 19,
-        "x": 0,
-        "y": 149
-=======
         "h": 9,
         "w": 12,
         "x": 12,
         "y": 131
->>>>>>> ac75b592
       },
       "id": 92,
       "options": {
@@ -3746,15 +3625,9 @@
       },
       "gridPos": {
         "h": 9,
-<<<<<<< HEAD
-        "w": 5,
-        "x": 19,
-        "y": 149
-=======
         "w": 24,
         "x": 0,
         "y": 140
->>>>>>> ac75b592
       },
       "id": 84,
       "options": {
@@ -3903,19 +3776,12 @@
         "current": {
           "selected": true,
           "text": [
-<<<<<<< HEAD
-            "Unit 1"
-          ],
-          "value": [
-            "Unit 1"
-=======
             "Unit 1",
             "Unit 3"
           ],
           "value": [
             "Unit 1",
             "Unit 3"
->>>>>>> ac75b592
           ]
         },
         "datasource": {
@@ -3939,13 +3805,9 @@
       },
       {
         "current": {
-          "selected": true,
-          "text": [
-            "demand_EOM"
-          ],
-          "value": [
-            "demand_EOM"
-          ]
+          "selected": false,
+          "text": "demand_EOM",
+          "value": "demand_EOM"
         },
         "datasource": {
           "type": "postgres",
@@ -3968,13 +3830,10 @@
       },
       {
         "current": {
-          "selected": true,
-          "text": [
-            "None"
-          ],
-          "value": [
-            ""
-          ]
+          "isNone": true,
+          "selected": false,
+          "text": "None",
+          "value": ""
         },
         "datasource": {
           "type": "postgres",
@@ -3998,10 +3857,6 @@
     ]
   },
   "time": {
-<<<<<<< HEAD
-    "from": "2019-02-28T23:00:00.000Z",
-    "to": "2019-03-03T22:59:59.000Z"
-=======
     "from": "2018-12-31T23:00:00.000Z",
     "to": "2019-01-31T22:59:59.000Z"
   },
@@ -4013,7 +3868,6 @@
       "30m",
       "1h"
     ]
->>>>>>> ac75b592
   },
   "timezone": "",
   "title": "ASSUME: Main overview",
