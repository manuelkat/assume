# %%
import logging
import os

from assume import World, load_scenario_folder, run_learning

log = logging.getLogger(__name__)

csv_path = "./examples/outputs"
os.makedirs(csv_path, exist_ok=True)

os.makedirs("./examples/local_db", exist_ok=True)

availabe_examples = {
    "small": {"scenario": "example_01a", "study_case": "base"},
    "small_dam": {"scenario": "example_01a", "study_case": "dam"},
    "small_with_opt_clearing": {
        "scenario": "example_01a",
        "study_case": "dam_with_complex_clearing",
    },
    "small_with_vre": {"scenario": "example_01b", "study_case": "base"},
    "small_with_vre_and_storage": {
        "scenario": "example_01c",
        "study_case": "eom_only",
    },
<<<<<<< HEAD
    "small_with_vre_and_building": {
        "scenario": "example_03",
        "study_case": "base_case_building_2019",
=======
    "small_with_vre_and_storage_and_complex_clearing": {
        "scenario": "example_01c",
        "study_case": "dam_with_complex_opt_clearing",
>>>>>>> 7e68d9c2
    },
    "small_with_crm": {
        "scenario": "example_01c",
        "study_case": "eom_and_crm",
    },
    "small_with_heatpumps": {
        "scenario": "example_01_heatpumps",
        "study_case": "with_heat_pumps",
    },
    "large_2019_eom": {"scenario": "example_02", "study_case": "base_case_2019"},
    "large_2019_eom_crm": {
        "scenario": "example_02",
        "study_case": "eom_crm_case_2019",
    },
    "large_2019_day_ahead": {
        "scenario": "example_02",
        "study_case": "dam_case_2019",
    },
    "rl": {"scenario": "example_01_rl", "study_case": "base"},
}

# %%
if __name__ == "__main__":
    """
    Available examples:
    - local_db: without database and grafana
    - timescale: with database and grafana (note: you need docker installed)
    """
<<<<<<< HEAD
    data_format = "local_db"  # "local_db" or "timescale"
    example = "small_with_vre_and_building"
=======
    data_format = "timescale"  # "local_db" or "timescale"
    example = "rl"
>>>>>>> 7e68d9c2

    if data_format == "local_db":
        db_uri = f"sqlite:///./examples/local_db/assume_db_{example}.db"
    elif data_format == "timescale":
        db_uri = "postgresql://assume:assume@localhost:5432/assume"

    # create world
    world = World(database_uri=db_uri, export_csv_path=csv_path)
    # load scenario for learning
    load_scenario_folder(
        world,
        inputs_path="examples/inputs",
        scenario=availabe_examples[example]["scenario"],
        study_case=availabe_examples[example]["study_case"],
    )

    if world.learning_config.get("learning_mode", False):
        # run learning
        run_learning(
            world,
            inputs_path="examples/inputs",
            scenario=availabe_examples[example]["scenario"],
            study_case=availabe_examples[example]["study_case"],
        )
    world.run()<|MERGE_RESOLUTION|>--- conflicted
+++ resolved
@@ -23,15 +23,9 @@
         "scenario": "example_01c",
         "study_case": "eom_only",
     },
-<<<<<<< HEAD
-    "small_with_vre_and_building": {
-        "scenario": "example_03",
-        "study_case": "base_case_building_2019",
-=======
     "small_with_vre_and_storage_and_complex_clearing": {
         "scenario": "example_01c",
         "study_case": "dam_with_complex_opt_clearing",
->>>>>>> 7e68d9c2
     },
     "small_with_crm": {
         "scenario": "example_01c",
@@ -60,13 +54,8 @@
     - local_db: without database and grafana
     - timescale: with database and grafana (note: you need docker installed)
     """
-<<<<<<< HEAD
-    data_format = "local_db"  # "local_db" or "timescale"
-    example = "small_with_vre_and_building"
-=======
     data_format = "timescale"  # "local_db" or "timescale"
     example = "rl"
->>>>>>> 7e68d9c2
 
     if data_format == "local_db":
         db_uri = f"sqlite:///./examples/local_db/assume_db_{example}.db"
