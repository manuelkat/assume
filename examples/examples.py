# SPDX-FileCopyrightText: ASSUME Developers
#
# SPDX-License-Identifier: AGPL-3.0-or-later

# %%
import logging
import os

from assume import World
from assume.scenario.loader_csv import load_scenario_folder, run_learning

log = logging.getLogger(__name__)

csv_path = ""

os.makedirs("./examples/local_db", exist_ok=True)

availabe_examples = {
    "small": {"scenario": "example_01a", "study_case": "base"},
    "small_dam": {"scenario": "example_01a", "study_case": "dam"},
    "small_with_opt_clearing": {
        "scenario": "example_01a",
        "study_case": "dam_with_complex_clearing",
    },
    "small_with_BB_and_LB": {
        "scenario": "example_01c",
        "study_case": "dam_with_complex_opt_clearing",
    },
    "small_with_vre": {"scenario": "example_01b", "study_case": "base"},
    "small_with_vre_and_storage": {
        "scenario": "example_01c",
        "study_case": "eom_only",
    },
    "small_with_vre_and_storage_and_complex_clearing": {
        "scenario": "example_01c",
        "study_case": "dam_with_complex_opt_clearing",
    },
    "small_with_crm": {
        "scenario": "example_01c",
        "study_case": "eom_and_crm",
    },
<<<<<<< HEAD
=======
    "small_with_redispatch": {
        "scenario": "example_01d",
        "study_case": "base",
    },
>>>>>>> 588f56bb
    "large_2019_eom": {"scenario": "example_02", "study_case": "base_case_2019"},
    "large_2019_eom_crm": {
        "scenario": "example_02",
        "study_case": "eom_crm_case_2019",
    },
    "large_2019_day_ahead": {
        "scenario": "example_02",
        "study_case": "dam_case_2019",
    },
<<<<<<< HEAD
    "rl": {"scenario": "example_01_rl", "study_case": "base"},
    "small_with_steel_plant": {
        "scenario": "example_04",
        "study_case": "base_case_steel_plant_2019",
    },
=======
    "small_learning_1": {"scenario": "example_02a", "study_case": "base"},
    "small_learning_2": {"scenario": "example_02b", "study_case": "base"},
    "small_learning_3": {"scenario": "example_02c", "study_case": "dam"},
>>>>>>> 588f56bb
}

# %%
if __name__ == "__main__":
    """
    Available examples:
    - local_db: without database and grafana
    - timescale: with database and grafana (note: you need docker installed)
    """
    data_format = "local_db"  # "local_db" or "timescale"
<<<<<<< HEAD
    example = "small_with_steel_plant"
=======
    example = "small"
>>>>>>> 588f56bb

    if data_format == "local_db":
        db_uri = f"sqlite:///./examples/local_db/assume_db_{example}.db"
    elif data_format == "timescale":
        db_uri = "postgresql://assume:assume@localhost:5432/assume"

    # create world
    world = World(database_uri=db_uri, export_csv_path=csv_path)

    # load scenario
    load_scenario_folder(
        world,
        inputs_path="examples/inputs",
        scenario=availabe_examples[example]["scenario"],
        study_case=availabe_examples[example]["study_case"],
    )

    # to add custom bidding strategies, you need to import them
    # and add them to the world as follows:
    # from custom_bidding_strategy import CustomBiddingStrategy
    # world.bidding_strategies["custom_bidding_strategy"] = CustomBiddingStrategy

    # to add a custom unit type, you need to import it
    # and add it to the world as follows:
    # from custom_unit import CustomUnit
    # world.unit_types["custom_unit"] = CustomUnit

    # next you need to load and add the custom units to the scenario
    # from assume import load_custom_units
    # load_custom_units(
    #     world,
    #     inputs_path="examples/inputs",
    #     scenario=availabe_examples[example]["scenario"],
    #     file_name="custom_units",
    #     unit_type="custom_unit",
    # )

    if world.learning_config.get("learning_mode", False):
        # run learning if learning mode is enabled
        run_learning(
            world,
            inputs_path="examples/inputs",
            scenario=availabe_examples[example]["scenario"],
            study_case=availabe_examples[example]["study_case"],
        )

    world.run()<|MERGE_RESOLUTION|>--- conflicted
+++ resolved
@@ -39,13 +39,6 @@
         "scenario": "example_01c",
         "study_case": "eom_and_crm",
     },
-<<<<<<< HEAD
-=======
-    "small_with_redispatch": {
-        "scenario": "example_01d",
-        "study_case": "base",
-    },
->>>>>>> 588f56bb
     "large_2019_eom": {"scenario": "example_02", "study_case": "base_case_2019"},
     "large_2019_eom_crm": {
         "scenario": "example_02",
@@ -55,17 +48,11 @@
         "scenario": "example_02",
         "study_case": "dam_case_2019",
     },
-<<<<<<< HEAD
     "rl": {"scenario": "example_01_rl", "study_case": "base"},
     "small_with_steel_plant": {
         "scenario": "example_04",
         "study_case": "base_case_steel_plant_2019",
     },
-=======
-    "small_learning_1": {"scenario": "example_02a", "study_case": "base"},
-    "small_learning_2": {"scenario": "example_02b", "study_case": "base"},
-    "small_learning_3": {"scenario": "example_02c", "study_case": "dam"},
->>>>>>> 588f56bb
 }
 
 # %%
@@ -76,11 +63,7 @@
     - timescale: with database and grafana (note: you need docker installed)
     """
     data_format = "local_db"  # "local_db" or "timescale"
-<<<<<<< HEAD
     example = "small_with_steel_plant"
-=======
-    example = "small"
->>>>>>> 588f56bb
 
     if data_format == "local_db":
         db_uri = f"sqlite:///./examples/local_db/assume_db_{example}.db"
