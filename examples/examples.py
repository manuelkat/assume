--- conflicted
+++ resolved
@@ -47,7 +47,6 @@
         "scenario": "example_02",
         "study_case": "dam_case_2019",
     },
-<<<<<<< HEAD
     "rl": {"scenario": "example_01_rl", "study_case": "base"},
     "uc_clearing": {
         "scenario": "example_01_uc",
@@ -57,10 +56,6 @@
         "scenario": "example_01_uc",
         "study_case": "dam_with_uc_clearing_rl",
     },
-=======
-    "learning_small": {"scenario": "example_02a", "study_case": "base"},
-    "learning_medium": {"scenario": "example_02b", "study_case": "base"},
->>>>>>> 53c75635
 }
 
 # %%
@@ -71,11 +66,7 @@
     - timescale: with database and grafana (note: you need docker installed)
     """
     data_format = "timescale"  # "local_db" or "timescale"
-<<<<<<< HEAD
     example = "uc_clearing_with_rl"
-=======
-    example = "learning_small"
->>>>>>> 53c75635
 
     if data_format == "local_db":
         db_uri = f"sqlite:///./examples/local_db/assume_db_{example}.db"
@@ -84,11 +75,6 @@
 
     # create world
     world = World(database_uri=db_uri, export_csv_path=csv_path)
-
-    # you can also add custom bidding strategies as follows:
-    from assume.strategies.learning_strategies import RLStrategy
-
-    world.bidding_strategies["pp_learning"] = RLStrategy
 
     # load scenario
     load_scenario_folder(
@@ -102,6 +88,10 @@
     # and add it to the world as follows:
     # from custom_unit import CustomUnit
     # world.unit_types["custom_unit"] = CustomUnit
+
+    # you can also add custom bidding strategies as follows:
+    # from custom_strategy import CustomStrategy
+    # world.bidding_types["custom_strategy"] = CustomStrategy
 
     # next you need to load and add the custom units to the scenario
     # from assume import load_custom_units
