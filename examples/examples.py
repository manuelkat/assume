# SPDX-FileCopyrightText: ASSUME Developers
#
# SPDX-License-Identifier: AGPL-3.0-or-later

# %%
import logging
import os

from assume import World
from assume.scenario.loader_csv import load_scenario_folder, run_learning

log = logging.getLogger(__name__)

csv_path = ""

os.makedirs("./examples/local_db", exist_ok=True)

availabe_examples = {
    "small": {"scenario": "example_01a", "study_case": "base"},
    "small_dam": {"scenario": "example_01a", "study_case": "dam"},
    "small_with_opt_clearing": {
        "scenario": "example_01a",
        "study_case": "dam_with_complex_clearing",
    },
    "small_with_BB_and_LB": {
        "scenario": "example_01c",
        "study_case": "dam_with_complex_opt_clearing",
    },
    "small_with_vre": {"scenario": "example_01b", "study_case": "base"},
    "small_with_vre_and_storage": {
        "scenario": "example_01c",
        "study_case": "eom_only",
    },
    "small_with_vre_and_storage_and_complex_clearing": {
        "scenario": "example_01c",
        "study_case": "dam_with_complex_opt_clearing",
    },
    "small_with_crm": {
        "scenario": "example_01c",
        "study_case": "eom_and_crm",
    },
<<<<<<< HEAD
=======
    "small_with_redispatch": {
        "scenario": "example_01d",
        "study_case": "base",
    },
    "small_with_nodal_clearing": {
        "scenario": "example_01d",
        "study_case": "nodal_case",
    },
    "small_with_zonal_clearing": {
        "scenario": "example_01d",
        "study_case": "zonal_case",
    },
>>>>>>> 35325cdf
    "large_2019_eom": {"scenario": "example_02", "study_case": "base_case_2019"},
    "large_2019_eom_crm": {
        "scenario": "example_02",
        "study_case": "eom_crm_case_2019",
    },
    "large_2019_day_ahead": {
        "scenario": "example_02",
        "study_case": "dam_case_2019",
    },
    "small_with_steel_plant": {
        "scenario": "example_04",
        "study_case": "base_case_steel_plant_2019",
    },
}

# %%
if __name__ == "__main__":
    """
    Available examples:
    - local_db: without database and grafana
    - timescale: with database and grafana (note: you need docker installed)
    """
    data_format = "local_db"  # "local_db" or "timescale"
    example = "small_with_steel_plant"

    if data_format == "local_db":
        db_uri = f"sqlite:///./examples/local_db/assume_db_{example}.db"
    elif data_format == "timescale":
        db_uri = "postgresql://assume:assume@localhost:5432/assume"

    # create world
    world = World(database_uri=db_uri, export_csv_path=csv_path)

    # load scenario
    load_scenario_folder(
        world,
        inputs_path="examples/inputs",
        scenario=availabe_examples[example]["scenario"],
        study_case=availabe_examples[example]["study_case"],
    )

    # to add custom bidding strategies, you need to import them
    # and add them to the world as follows:
    # from custom_bidding_strategy import CustomBiddingStrategy
    # world.bidding_strategies["custom_bidding_strategy"] = CustomBiddingStrategy

    # to add a custom unit type, you need to import it
    # and add it to the world as follows:
    # from custom_unit import CustomUnit
    # world.unit_types["custom_unit"] = CustomUnit

    # next you need to load and add the custom units to the scenario
    # from assume import load_custom_units
    # load_custom_units(
    #     world,
    #     inputs_path="examples/inputs",
    #     scenario=availabe_examples[example]["scenario"],
    #     file_name="custom_units",
    #     unit_type="custom_unit",
    # )

    if world.learning_config.get("learning_mode", False):
        # run learning if learning mode is enabled
        run_learning(
            world,
            inputs_path="examples/inputs",
            scenario=availabe_examples[example]["scenario"],
            study_case=availabe_examples[example]["study_case"],
        )

    world.run()<|MERGE_RESOLUTION|>--- conflicted
+++ resolved
@@ -39,8 +39,6 @@
         "scenario": "example_01c",
         "study_case": "eom_and_crm",
     },
-<<<<<<< HEAD
-=======
     "small_with_redispatch": {
         "scenario": "example_01d",
         "study_case": "base",
@@ -53,7 +51,6 @@
         "scenario": "example_01d",
         "study_case": "zonal_case",
     },
->>>>>>> 35325cdf
     "large_2019_eom": {"scenario": "example_02", "study_case": "base_case_2019"},
     "large_2019_eom_crm": {
         "scenario": "example_02",
