--- conflicted
+++ resolved
@@ -20,7 +20,6 @@
 observation_dict = dict[list[datetime], ObsActRew]
 
 
-<<<<<<< HEAD
 # TD3 and PPO
 class Actor(nn.Module):
     """
@@ -165,8 +164,6 @@
 
 
 # TD3
-=======
->>>>>>> 9dc2f63c
 # Ornstein-Uhlenbeck Noise
 # from https://github.com/songrotek/DDPG/blob/master/ou_noise.py
 class OUNoise:
