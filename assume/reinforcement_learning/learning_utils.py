--- conflicted
+++ resolved
@@ -39,26 +39,32 @@
     ):
         super(CriticTD3, self).__init__()
 
-        self.obs_dim = obs_dim
+        self.obs_dim = obs_dim  # + unique_obs_len * (n_agents - 1)
         self.act_dim = act_dim * n_agents
 
         # Q1 architecture
+        # if n_agents <= 50:
         self.FC1_1 = nn.Linear(self.obs_dim + self.act_dim, 512, dtype=float_type)
-        self.LN1_1 = nn.LayerNorm(512)
         self.FC1_2 = nn.Linear(512, 256, dtype=float_type)
-        self.LN1_2 = nn.LayerNorm(256)
         self.FC1_3 = nn.Linear(256, 128, dtype=float_type)
-        self.LN1_3 = nn.LayerNorm(128)
         self.FC1_4 = nn.Linear(128, 1, dtype=float_type)
+        # else:
+        #     self.FC1_1 = nn.Linear(self.obs_dim + self.act_dim, 1024, dtype = float_type)
+        #     self.FC1_2 = nn.Linear(1024, 512, dtype = float_type)
+        #     self.FC1_3 = nn.Linear(512, 128, dtype = float_type)
+        #     self.FC1_4 = nn.Linear(128, 1, dtype = float_type)
 
         # Q2 architecture
+        # if n_agents <= 50:
         self.FC2_1 = nn.Linear(self.obs_dim + self.act_dim, 512, dtype=float_type)
-        self.LN2_1 = nn.LayerNorm(512)
         self.FC2_2 = nn.Linear(512, 256, dtype=float_type)
-        self.LN2_2 = nn.LayerNorm(256)
         self.FC2_3 = nn.Linear(256, 128, dtype=float_type)
-        self.LN2_3 = nn.LayerNorm(128)
         self.FC2_4 = nn.Linear(128, 1, dtype=float_type)
+        # else:
+        #     self.FC2_1 = nn.Linear(self.obs_dim + self.act_dim, 1024, dtype = float_type)
+        #     self.FC2_2 = nn.Linear(1024, 512, dtype = float_type)
+        #     self.FC2_3 = nn.Linear(512, 128, dtype = float_type)
+        #     self.FC2_4 = nn.Linear(128, 1, dtype = float_type)
 
     def forward(self, obs, actions):
         """
@@ -66,16 +72,14 @@
         """
         xu = th.cat([obs, actions], 1)
 
-        # Forward pass through Q1 network
-        x1 = F.relu(self.LN1_1(self.FC1_1(xu)))
-        x1 = F.relu(self.LN1_2(self.FC1_2(x1)))
-        x1 = F.relu(self.LN1_3(self.FC1_3(x1)))
+        x1 = F.relu(self.FC1_1(xu))
+        x1 = F.relu(self.FC1_2(x1))
+        x1 = F.relu(self.FC1_3(x1))
         x1 = self.FC1_4(x1)
 
-        # Forward pass through Q2 network
-        x2 = F.relu(self.LN2_1(self.FC2_1(xu)))
-        x2 = F.relu(self.LN2_2(self.FC2_2(x2)))
-        x2 = F.relu(self.LN2_3(self.FC2_3(x2)))
+        x2 = F.relu(self.FC2_1(xu))
+        x2 = F.relu(self.FC2_2(x2))
+        x2 = F.relu(self.FC2_3(x2))
         x2 = self.FC2_4(x2)
 
         return x1, x2
@@ -91,15 +95,13 @@
             actions (torch.Tensor): The actions
 
         """
-        xu = th.cat([obs, actions], 1)
-
-        # Forward pass through Q1 network
-        x1 = F.relu(self.LN1_1(self.FC1_1(xu)))
-        x1 = F.relu(self.LN1_2(self.FC1_2(x1)))
-        x1 = F.relu(self.LN1_3(self.FC1_3(x1)))
-        x1 = self.FC1_4(x1)
-
-        return x1
+        x = th.cat([obs, actions], 1)
+        x = F.relu(self.FC1_1(x))
+        x = F.relu(self.FC1_2(x))
+        x = F.relu(self.FC1_3(x))
+        x = self.FC1_4(x)
+
+        return x
 
 
 class Actor(nn.Module):
@@ -111,22 +113,14 @@
         super(Actor, self).__init__()
 
         self.FC1 = nn.Linear(obs_dim, 256, dtype=float_type)
-        self.LN1 = nn.LayerNorm(256)
         self.FC2 = nn.Linear(256, 128, dtype=float_type)
-        self.LN2 = nn.LayerNorm(128)
         self.FC3 = nn.Linear(128, act_dim, dtype=float_type)
 
     def forward(self, obs):
-<<<<<<< HEAD
-        x = F.relu(self.LN1(self.FC1(obs)))
-        x = F.relu(self.LN2(self.FC2(x)))
-        x = F.softsign(self.FC3(x))
-=======
         x = F.relu(self.FC1(obs))
         x = F.relu(self.FC2(x))
         x = F.softsign(self.FC3(x))
         # x = th.tanh(self.FC3(x))
->>>>>>> 6ef25e0a
 
         return x
 
