--- conflicted
+++ resolved
@@ -712,18 +712,15 @@
     # remove csv path so that nothing is written while learning
     temp_csv_path = world.export_csv_path
     world.export_csv_path = ""
-    world.output_role.del_similar_runs()
-    save_path = world.learning_config["trained_policies_save_path"]
-
-<<<<<<< HEAD
+
     # initialize policies already here to set the obs_dim and act_dim in the learning role
     actors_and_critics = None
     world.learning_role.initialize_policy(actors_and_critics=actors_and_critics)
-
-=======
+    world.output_role.del_similar_runs()
+    save_path = world.learning_config["trained_policies_save_path"]
+
     # -----------------------------------------
     # Information That needs to be stored across episodes, aka one simulation run
->>>>>>> b9b177a1
     buffer = ReplayBuffer(
         buffer_size=int(world.learning_config.get("replay_buffer_size", 5e5)),
         obs_dim=world.learning_role.rl_algorithm.obs_dim,
@@ -732,15 +729,11 @@
         device=world.learning_role.device,
         float_type=world.learning_role.float_type,
     )
-<<<<<<< HEAD
-    world.output_role.del_similar_runs()
-=======
     actors_and_critics = None
     max_eval = defaultdict(lambda: -1e9)
     all_eval = defaultdict(list)
     avg_eval = []
     # -----------------------------------------
->>>>>>> b9b177a1
 
     validation_interval = min(
         world.learning_role.training_episodes,
