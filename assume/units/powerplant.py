import logging
from datetime import datetime, timedelta
from functools import lru_cache

import pandas as pd

from assume.common.base import SupportsMinMax
from assume.common.market_objects import Orderbook

logger = logging.getLogger(__name__)


class PowerPlant(SupportsMinMax):
    """
    A class for a powerplant unit

    :param id: The ID of the storage unit.
    :type id: str
    :param technology: The technology of the storage unit.
    :type technology: str
    :param bidding_strategies: The bidding strategies of the storage unit.
    :type bidding_strategies: dict
    :param index: The index of the storage unit.
    :type index: pd.DatetimeIndex
    :param max_power: The maximum power output capacity of the power plant in MW.
    :type max_power: float
    :param min_power: The minimum power output capacity of the power plant in MW. (Defaults to 0.0 MW)
    :type min_power: float, optional
    :param efficiency: The efficiency of the poewr plant in converting fuel to electricity (Defaults to 1.0)
    :type efficiency: float, optional
    :param fixed_cost: The fixed operating cost of the power plant, independent of the power output (Defaults to 0.0 monetary units)
    :type fixed_cost: float, optional
    :param partial_load_eff: Does the efficiency varies at part loads? (Defaults to False)
    :type partial_load_eff: bool, optional
    :param fuel_type: The type of fuel used by the power plant for power generation (Defaults to "others")
    :type fuel_type: str, optional
    :param emission_factor: The emission factor associated with the power plants fuel type -> CO2 emissions per unit of energy produced (Defaults to 0.0.)
    :type emission_factor: float, optional
    :param ramp_up: The ramp-up rate of the power plant, indicating how quickly it can increase power output (Defaults to -1)
    :type ramp_up: float, optional
    :param ramp_down: The ramp-down rate of the power plant, indicating how quickly it can decrease power output. (Defaults to -1)
    :type ramp_down: float, optional
    :param hot_start_cost: The cost of a hot start, where the power plant is restarted after a recent shutdown.(Defaults to 0 monetary units.)
    :type hot_start_cost: float, optional
    :param warm_start_cost: The cost of a warm start, where the power plant is restarted after a moderate downtime.(Defaults to 0 monetary units.)
    :type warm_start_cost: float, optional
    :param cold_start_cost: The cost of a cold start, where the power plant is restarted after a prolonged downtime.(Defaults to 0 monetary units.)
    :type cold_start_cost: float, optional
    :param min_operating_time: The minimum duration that the power plant must operate once started, in hours.(Defaults to 0 hours.)
    :type min_operating_time: float, optional
    :param min_down_time: The minimum downtime required after a shutdown before the power plant can be restarted, in hours.(Defaults to 0 hours.)
    :type min_down_time: float, optional
    :param downtime_hot_start: The downtime required after a hot start before the power plant can be restarted, in hours.(Defaults to 8 hours.)
    :type downtime_hot_start: int, optional
    :param downtime_warm_start: The downtime required after a warm start before the power plant can be restarted, in hours.( Defaults to 48 hours.)
    :type downtime_warm_start: int, optional
    :param heat_extraction: A boolean indicating whether the power plant can extract heat for external purposes.(Defaults to False.)
    :type heat_extraction: bool, optional
    :param max_heat_extraction: The maximum amount of heat that the power plant can extract for external use, in some suitable unit.(Defaults to 0.)
    :type max_heat_extraction: float, optional
    :param location: The geographical coordinates (latitude and longitude) of the power plant's location.(Defaults to (0.0, 0.0).)
    :type location: tuple[float, float], optional
    :param node: The identifier of the electrical bus or network node to which the power plant is connected.(Defaults to "bus0".)
    :type node: str, optional
    :param kwargs: Additional keyword arguments to be passed to the base class.
    :type kwargs: dict, optional

    """

    def __init__(
        self,
        id: str,
        unit_operator: str,
        technology: str,
        bidding_strategies: dict,
        index: pd.DatetimeIndex,
        max_power: float,
        min_power: float = 0.0,
        efficiency: float = 1.0,
        fixed_cost: float = 0.0,
        partial_load_eff: bool = False,
        fuel_type: str = "others",
        emission_factor: float = 0.0,
        ramp_up: float | None = None,
        ramp_down: float | None = None,
        hot_start_cost: float = 0,
        warm_start_cost: float = 0,
        cold_start_cost: float = 0,
        shut_down_cost: float = 0,
        no_load_cost: float = 0,
        min_operating_time: float = 0,
        min_down_time: float = 0,
        downtime_hot_start: int = 8,  # hours
        downtime_warm_start: int = 48,  # hours
        heat_extraction: bool = False,
        max_heat_extraction: float = 0,
        location: tuple[float, float] = (0.0, 0.0),
        node: str = "bus0",
        **kwargs,
    ):
        super().__init__(
            id=id,
            unit_operator=unit_operator,
            technology=technology,
            bidding_strategies=bidding_strategies,
            index=index,
            node=node,
            **kwargs,
        )

        self.max_power = max_power
        self.min_power = min_power
        self.efficiency = efficiency
        self.partial_load_eff = partial_load_eff
        self.fuel_type = fuel_type
        self.emission_factor = emission_factor

        # check ramping enabled
        self.ramp_down = max_power if ramp_down == 0 or ramp_down is None else ramp_down
        self.ramp_up = max_power if ramp_up == 0 or ramp_up is None else ramp_up
        self.min_operating_time = min_operating_time if min_operating_time > 0 else 1
        self.min_down_time = min_down_time if min_down_time > 0 else 1
        self.downtime_hot_start = downtime_hot_start / (
            self.index.freq / timedelta(hours=1)
        )
        self.downtime_warm_start = downtime_warm_start / (
            self.index.freq / timedelta(hours=1)
        )

        self.fixed_cost = fixed_cost
        self.no_load_cost = no_load_cost

        self.hot_start_cost = hot_start_cost
        self.warm_start_cost = warm_start_cost
        self.cold_start_cost = cold_start_cost
        self.shut_down_cost = shut_down_cost

        self.heat_extraction = heat_extraction
        self.max_heat_extraction = max_heat_extraction

        self.location = location

        self.current_status = 1

        self.init_marginal_cost()

    def init_marginal_cost(self):
        """
        Initialize the marginal cost of the unit.
        """
        self.marginal_cost = self.calc_simple_marginal_cost()

    def execute_current_dispatch(
        self,
        start: pd.Timestamp,
        end: pd.Timestamp,
    ):
        """
        Executes the current dispatch of the unit based on the provided timestamps.
        The dispatch is only executed, if it is in the constraints given by the unit.
        Returns the volume of the unit within the given time range.

        :param start: the start time of the dispatch
        :type start: pd.Timestamp
        :param end: the end time of the dispatch
        :type end: pd.Timestamp
        :return: the volume of the unit within the given time range
        :rtype: float
        """

        end_excl = end - self.index.freq

        max_power = (
            self.forecaster.get_availability(self.id)[start:end_excl] * self.max_power
        )

        for t in self.outputs["energy"][start:end_excl].index:
            current_power = self.outputs["energy"][t]
            previous_power = self.get_output_before(t)

            max_power_t = self.calculate_ramp(previous_power, max_power[t])
            min_power_t = self.calculate_ramp(previous_power, self.min_power)

            if current_power > max_power_t:
                self.outputs["energy"][t] = max_power_t

            elif current_power < min_power_t and current_power > 0:
                self.outputs["energy"][t] = 0

        return self.outputs["energy"].loc[start:end_excl]

    def calc_simple_marginal_cost(
        self,
    ):
        """
        Calculate the marginal cost of the unit (simple method)
        Returns the marginal cost of the unit.

        :return: the marginal cost of the unit
        :rtype: float
        """
        fuel_price = self.forecaster.get_price(self.fuel_type)
        marginal_cost = (
            fuel_price / self.efficiency
            + self.forecaster.get_price("co2") * self.emission_factor / self.efficiency
            + self.fixed_cost
        )

        return marginal_cost

    @lru_cache(maxsize=256)
    def calc_marginal_cost_with_partial_eff(
        self,
        power_output: float,
        timestep: pd.Timestamp = None,
    ) -> float | pd.Series:
        """
        Calculates the marginal cost of the unit based on power output and timestamp, considering partial efficiency.
        Returns the marginal cost of the unit.

        :param power_output: the power output of the unit
        :type power_output: float
        :param timestep: the timestamp of the unit
        :type timestep: pd.Timestamp, optional
        :return: the marginal cost of the unit
        :rtype: float | pd.Series
        """
        fuel_price = self.forecaster.get_price(self.fuel_type).at[timestep]

        capacity_ratio = power_output / self.max_power

        if self.fuel_type in ["lignite", "hard coal"]:
            eta_loss = (
                0.095859 * (capacity_ratio**4)
                - 0.356010 * (capacity_ratio**3)
                + 0.532948 * (capacity_ratio**2)
                - 0.447059 * capacity_ratio
                + 0.174262
            )

        elif self.fuel_type == "combined cycle gas turbine":
            eta_loss = (
                0.178749 * (capacity_ratio**4)
                - 0.653192 * (capacity_ratio**3)
                + 0.964704 * (capacity_ratio**2)
                - 0.805845 * capacity_ratio
                + 0.315584
            )

        elif self.fuel_type == "open cycle gas turbine":
            eta_loss = (
                0.485049 * (capacity_ratio**4)
                - 1.540723 * (capacity_ratio**3)
                + 1.899607 * (capacity_ratio**2)
                - 1.251502 * capacity_ratio
                + 0.407569
            )

        else:
            eta_loss = 0

        efficiency = self.efficiency - eta_loss
        co2_price = self.forecaster.get_price("co2").at[timestep]

        marginal_cost = (
            fuel_price / efficiency
            + co2_price * self.emission_factor / efficiency
            + self.fixed_cost
        )

        return marginal_cost

    def calculate_min_max_power(
        self, start: pd.Timestamp, end: pd.Timestamp, product_type="energy"
    ) -> tuple[pd.Series, pd.Series]:
        """
        Calculate the minimum and maximum power output of the unit.
        Returns the minimum and maximum power output of the unit.
        does not include ramping
        can be used for arbitrary start times in the future

        :param start: the start time of the dispatch
        :type start: pd.Timestamp
        :param end: the end time of the dispatch
        :type end: pd.Timestamp
        :param product_type: the product type of the unit
        :type product_type: str
        :return: the minimum and maximum power output of the unit
        :rtype: tuple[pd.Series, pd.Series]
        """
        end_excl = end - self.index.freq

        base_load = self.outputs["energy"][start:end_excl]
        heat_demand = self.outputs["heat"][start:end_excl]
        assert heat_demand.min() >= 0

        capacity_neg = self.outputs["capacity_neg"][start:end_excl]
        # needed minimum + capacity_neg - what is already sold is actual minimum
        min_power = self.min_power + capacity_neg - base_load
        # min_power should be at least the heat demand at that time
        min_power = min_power.clip(lower=heat_demand)

        max_power = (
            self.forecaster.get_availability(self.id)[start:end_excl] * self.max_power
        )
        # provide reserve for capacity_pos
        max_power = max_power - self.outputs["capacity_pos"][start:end_excl]
        # remove what has already been bid
        max_power = max_power - base_load
        # make sure that max_power is > 0 for all timesteps
        max_power = max_power.clip(lower=0)

        return min_power, max_power

    def calculate_marginal_cost(self, start: datetime, power: float):
        """
        Calculates the marginal cost of the unit based on the provided start time and power output.
        Returns the marginal cost of the unit.

        :param start: the start time of the dispatch
        :type start: datetime
        :param power: the power output of the unit
        :type power: float
        :return: the marginal cost of the unit
        :rtype: float
        """
        # if marginal costs already exists, return it
        if self.marginal_cost is not None:
            return self.marginal_cost[start]
        # if not, calculate it
        else:
            return self.calc_marginal_cost_with_partial_eff(
                power_output=power,
                timestep=start,
            )

    def as_dict(self) -> dict:
        """
        Returns the attributes of the unit as a dictionary, including specific attributes.

        :return: the attributes of the unit as a dictionary
        :rtype: dict
        """
        unit_dict = super().as_dict()
        unit_dict.update(
            {
                "max_power": self.max_power,
                "min_power": self.min_power,
                "emission_factor": self.emission_factor,
                "efficiency": self.efficiency,
                "unit_type": "power_plant",
            }
        )

<<<<<<< HEAD
        return unit_dict

    def get_starting_costs(self, op_time):
        """
        op_time is hours running
        """
        if op_time > 0:
            # unit is running
            return 0
        if -op_time < self.downtime_hot_start:
            return self.hot_start_cost
        elif -op_time < self.downtime_warm_start:
            return self.warm_start_cost
        else:
            return self.cold_start_cost

    def calculate_cashflow(self, product_type: str, orderbook: Orderbook):
        """
        calculates the cashflow for the given product_type

        :param product_type: the product type
        :type product_type: str
        :param orderbook: The orderbook.
        :type orderbook: Orderbook
        """
        for order in orderbook:
            start = order["start_time"]
            end = order["end_time"]
            end_excl = end - self.index.freq

            if isinstance(order["accepted_volume"], dict):
                cashflow = [
                    float(order["accepted_price"][i] * order["accepted_volume"][i])
                    for i in order["accepted_volume"].keys()
                ]
                self.outputs[f"{product_type}_cashflow"].loc[start:end_excl] += (
                    cashflow * self.index.freq.n
                )

                for i in order["accepted_volume"].keys():
                    if (
                        order["accepted_volume"][i] != 0
                        and self.outputs[product_type].loc[i - self.index.freq] == 0
                        and i - self.index.freq != self.index[0]
                    ):
                        self.outputs[f"{product_type}_cashflow"].loc[
                            i
                        ] -= self.hot_start_cost
                    elif (
                        order["accepted_volume"][i] == 0
                        and self.outputs[product_type].loc[i - self.index.freq] != 0
                    ):
                        self.outputs[f"{product_type}_cashflow"].loc[
                            i
                        ] -= self.shut_down_cost

            else:
                cashflow = float(order["accepted_price"] * order["accepted_volume"])
                hours = (end - start) / timedelta(hours=1)
                self.outputs[f"{product_type}_cashflow"].loc[start:end_excl] += (
                    cashflow * hours
                )
=======
        return unit_dict
>>>>>>> b6e1e9cb
<|MERGE_RESOLUTION|>--- conflicted
+++ resolved
@@ -5,7 +5,6 @@
 import pandas as pd
 
 from assume.common.base import SupportsMinMax
-from assume.common.market_objects import Orderbook
 
 logger = logging.getLogger(__name__)
 
@@ -86,8 +85,6 @@
         hot_start_cost: float = 0,
         warm_start_cost: float = 0,
         cold_start_cost: float = 0,
-        shut_down_cost: float = 0,
-        no_load_cost: float = 0,
         min_operating_time: float = 0,
         min_down_time: float = 0,
         downtime_hot_start: int = 8,  # hours
@@ -128,19 +125,14 @@
         )
 
         self.fixed_cost = fixed_cost
-        self.no_load_cost = no_load_cost
-
-        self.hot_start_cost = hot_start_cost
-        self.warm_start_cost = warm_start_cost
-        self.cold_start_cost = cold_start_cost
-        self.shut_down_cost = shut_down_cost
+        self.hot_start_cost = hot_start_cost * max_power
+        self.warm_start_cost = warm_start_cost * max_power
+        self.cold_start_cost = cold_start_cost * max_power
 
         self.heat_extraction = heat_extraction
         self.max_heat_extraction = max_heat_extraction
 
         self.location = location
-
-        self.current_status = 1
 
         self.init_marginal_cost()
 
@@ -352,69 +344,4 @@
             }
         )
 
-<<<<<<< HEAD
-        return unit_dict
-
-    def get_starting_costs(self, op_time):
-        """
-        op_time is hours running
-        """
-        if op_time > 0:
-            # unit is running
-            return 0
-        if -op_time < self.downtime_hot_start:
-            return self.hot_start_cost
-        elif -op_time < self.downtime_warm_start:
-            return self.warm_start_cost
-        else:
-            return self.cold_start_cost
-
-    def calculate_cashflow(self, product_type: str, orderbook: Orderbook):
-        """
-        calculates the cashflow for the given product_type
-
-        :param product_type: the product type
-        :type product_type: str
-        :param orderbook: The orderbook.
-        :type orderbook: Orderbook
-        """
-        for order in orderbook:
-            start = order["start_time"]
-            end = order["end_time"]
-            end_excl = end - self.index.freq
-
-            if isinstance(order["accepted_volume"], dict):
-                cashflow = [
-                    float(order["accepted_price"][i] * order["accepted_volume"][i])
-                    for i in order["accepted_volume"].keys()
-                ]
-                self.outputs[f"{product_type}_cashflow"].loc[start:end_excl] += (
-                    cashflow * self.index.freq.n
-                )
-
-                for i in order["accepted_volume"].keys():
-                    if (
-                        order["accepted_volume"][i] != 0
-                        and self.outputs[product_type].loc[i - self.index.freq] == 0
-                        and i - self.index.freq != self.index[0]
-                    ):
-                        self.outputs[f"{product_type}_cashflow"].loc[
-                            i
-                        ] -= self.hot_start_cost
-                    elif (
-                        order["accepted_volume"][i] == 0
-                        and self.outputs[product_type].loc[i - self.index.freq] != 0
-                    ):
-                        self.outputs[f"{product_type}_cashflow"].loc[
-                            i
-                        ] -= self.shut_down_cost
-
-            else:
-                cashflow = float(order["accepted_price"] * order["accepted_volume"])
-                hours = (end - start) / timedelta(hours=1)
-                self.outputs[f"{product_type}_cashflow"].loc[start:end_excl] += (
-                    cashflow * hours
-                )
-=======
-        return unit_dict
->>>>>>> b6e1e9cb
+        return unit_dict