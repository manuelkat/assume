--- conflicted
+++ resolved
@@ -25,23 +25,15 @@
     mango_codec_factory,
 )
 from assume.markets import MarketRole, pay_as_bid, pay_as_clear
-<<<<<<< HEAD
-from assume.strategies import (NaiveStrategy, 
-                               flexableEOM, 
-                               flexableEOMStorage, 
-                               flexableCRM, 
-                               flexableCRMStorage,
-                                )
-from assume.units import Demand, PowerPlant, StorageUnit
-=======
 from assume.strategies import (
     NaiveNegReserveStrategy,
     NaivePosReserveStrategy,
     NaiveStrategy,
     flexableEOM,
+    flexableEOMStorage,
+    flexableCRMStorage,
 )
-from assume.units import Demand, PowerPlant
->>>>>>> ed449e7b
+from assume.units import Demand, PowerPlant, StorageUnit
 
 logging.basicConfig(level=logging.INFO)
 logging.getLogger("mango").setLevel(logging.WARNING)
@@ -87,14 +79,10 @@
         self.bidding_types = {
             "naive": NaiveStrategy,
             "flexable_eom": flexableEOM,
-<<<<<<< HEAD
             "flexable_eom_storage": flexableEOMStorage,
-            "flexable_crm": flexableCRM,
-            "flexable_crm_storage": flexableCRMStorage,
-=======
             "naive_neg_reserve": NaiveNegReserveStrategy,
             "naive_pos_reserve": NaivePosReserveStrategy,
->>>>>>> ed449e7b
+            "flexable_crm_storage": flexableCRMStorage,
         }
         self.clearing_mechanisms = {
             "pay_as_clear": pay_as_clear,
