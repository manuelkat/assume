import asyncio
import calendar
import logging
import sys
import time
from datetime import datetime

import nest_asyncio
import pandas as pd
from mango import RoleAgent, create_container
from mango.container.core import Container
from mango.util.clock import ExternalClock
from mango.util.termination_detection import tasks_complete_or_sleeping
from sqlalchemy import create_engine
from sqlalchemy.exc import OperationalError
from sqlalchemy.orm import scoped_session, sessionmaker
from tqdm import tqdm

from assume.common import (
    Forecaster,
    MarketConfig,
    UnitsOperator,
    WriteOutput,
    mango_codec_factory,
)
from assume.markets import MarketRole, clearing_mechanisms
from assume.strategies import LearningStrategy, bidding_strategies
from assume.units import BaseUnit, Demand, HeatPump, PowerPlant, Storage

file_handler = logging.FileHandler(filename="assume.log", mode="w+")
stdout_handler = logging.StreamHandler(stream=sys.stdout)
stdout_handler.setLevel(logging.WARNING)
handlers = [file_handler, stdout_handler]
logging.basicConfig(level=logging.INFO, handlers=handlers)
logging.getLogger("mango").setLevel(logging.WARNING)


class World:
    def __init__(
        self,
        ifac_addr: str = "localhost",
        port: int = 9099,
        database_uri: str = "",
        export_csv_path: str = "",
        log_level: str = "INFO",
        additional_clearing_mechanisms: dict = {},
    ):
        logging.getLogger("assume").setLevel(log_level)
        self.logger = logging.getLogger(__name__)
        self.addr = (ifac_addr, port)
        self.container = None

        self.export_csv_path = export_csv_path
        # intialize db connection at beginning of simulation
        if database_uri:
            self.db = scoped_session(sessionmaker(create_engine(database_uri)))
            connected = False
            while not connected:
                try:
                    self.db.connection()
                    connected = True
                    self.logger.info("connected to db")
                except OperationalError as e:
                    self.logger.error(
                        f"could not connect to {database_uri}, trying again"
                    )
                    self.logger.error(f"{e}")
                    time.sleep(2)
        else:
            self.db = None

        self.market_operators: dict[str, RoleAgent] = {}
        self.markets: dict[str, MarketConfig] = {}
        self.unit_operators: dict[str, UnitsOperator] = {}
        self.unit_types = {
            "power_plant": PowerPlant,
            "heatpump": HeatPump,
            "demand": Demand,
            "storage": Storage,
        }

        self.bidding_types = bidding_strategies

        try:
            from assume.strategies.learning_strategies import RLStrategy

            self.bidding_types["learning"] = RLStrategy
        except ImportError as e:
            self.logger.info(
                "Import of Learning Strategies failed. Check that you have all required packages installed (torch): %s",
                e,
            )
        self.clearing_mechanisms = clearing_mechanisms
        self.clearing_mechanisms.update(additional_clearing_mechanisms)
        nest_asyncio.apply()
        self.loop = asyncio.get_event_loop()
        asyncio.set_event_loop(self.loop)

    async def setup(
        self,
        start: datetime,
        end: datetime,
        simulation_id: str,
        index: pd.Series,
        save_frequency_hours: int = 24,
        same_process: bool = True,
        bidding_params: dict = {},
        learning_config: dict = {},
    ):
        self.clock = ExternalClock(0)
        self.start = start
        self.end = end
        self.learning_config = learning_config
        self.bidding_params = bidding_params
        self.index = index

        # kill old container if exists
        if isinstance(self.container, Container) and self.container.running:
            self.container.shutdown()

        # create new container
        self.container = await create_container(
            addr=self.addr, clock=self.clock, codec=mango_codec_factory()
        )

        # initiate learning if the learning mode is one and hence we want to learn new strategies
        if self.learning_config.get("learning_mode"):
            # if so, we initate the rl learning role with parameters
            from assume.reinforcement_learning.learning_role import Learning

<<<<<<< HEAD
            learning_role = Learning(
                start=start,
                end=end,
=======
            self.learning_role = Learning(
>>>>>>> 8b098af6
                learning_config=self.learning_config,
            )
            self.bidding_params.update(self.learning_config)

            same_process = True
            if same_process:
                rl_agent = RoleAgent(self.container, suggested_aid="learning_agent")
                rl_agent.add_role(self.learning_role)
            else:
                # this does not set the clock in output_agent correctly yet
                # see https://gitlab.com/mango-agents/mango/-/issues/59
                # but still improves performance
                def creator(container):
                    agent = RoleAgent(container, suggested_aid="learning_agent")
                    agent.add_role(self.learning_role)

                await self.container.as_agent_process(agent_creator=creator)

        self.output_agent_addr = (self.addr, "export_agent_1")
        # Add output agent to world
        self.output_role = WriteOutput(
            simulation_id=simulation_id,
            start=start,
            end=end,
            db_engine=self.db,
            export_csv_path=self.export_csv_path,
            save_frequency_hours=save_frequency_hours,
        )
        if same_process:
            output_agent = RoleAgent(
                self.container, suggested_aid=self.output_agent_addr[1]
            )
            output_agent.add_role(self.output_role)
        else:
            # this does not set the clock in output_agent correctly yet
            # see https://gitlab.com/mango-agents/mango/-/issues/59
            # but still improves performance
            def creator(container):
                agent = RoleAgent(container, suggested_aid=self.output_agent_addr[1])
                agent.add_role(self.output_role)

            await self.container.as_agent_process(agent_creator=creator)

    def add_unit_operator(
        self,
        id: str,
    ) -> None:
        """
        Create and add a new unit operator to the world.

        Params
        ------
        id: str or int

        """
        if self.unit_operators.get(id):
            raise ValueError(f"UnitOperator {id} already exists")
        units_operator = UnitsOperator(available_markets=list(self.markets.values()))
        # creating a new role agent and apply the role of a unitsoperator
        unit_operator_agent = RoleAgent(self.container, suggested_aid=f"{id}")
        unit_operator_agent.add_role(units_operator)

        # add the current unitsoperator to the list of operators currently existing
        self.unit_operators[id] = units_operator

        # after creation of an agent - we set additional context params
        unit_operator_agent._role_context.data_dict = {
            "output_agent_addr": self.output_agent_addr[0],
            "output_agent_id": self.output_agent_addr[1],
        }

    async def async_add_unit(
        self,
        id: str,
        unit_type: str,
        unit_operator_id: str,
        unit_params: dict,
        forecaster: Forecaster,
    ) -> None:
        """
        Create and add a new unit to the world.

        Params
        ------
        id: str
        unit_type: str
        unit_operator_id: str
        unit_params: dict

        """

        # check if unit operator exists
        if unit_operator_id not in self.unit_operators.keys():
            raise ValueError(f"invalid unit operator {unit_operator_id}")

        # provided unit type does not exist yet
        unit_class: type[BaseUnit] = self.unit_types.get(unit_type)
        if unit_class is None:
            raise ValueError(f"invalid unit type {unit_type}")

        bidding_strategies = {}
        for product_type, strategy in unit_params["bidding_strategies"].items():
            if not strategy:
                continue

            try:
                if issubclass(self.bidding_types[strategy], LearningStrategy):
<<<<<<< HEAD
                    self.rl_agent.roles[0].n_rl_units += 1
                    self.rl_agent.roles[0].rl_units.append(id)
=======
                    self.learning_role.n_rl_units += 1
                    self.learning_role.rl_units.append(id)
>>>>>>> 8b098af6

                bidding_strategies[product_type] = self.bidding_types[strategy](
                    **self.bidding_params
                )

            except KeyError as e:
                self.logger.error(
                    f"Bidding strategy {strategy} not registered, could not add {id}"
                )
                return
        unit_params["bidding_strategies"] = bidding_strategies

        # create unit within the unit operator its associated with
        unit = unit_class(
            id=id,
            unit_operator=unit_operator_id,
            index=self.index,
            forecaster=forecaster,
            **unit_params,
        )
        await self.unit_operators[unit_operator_id].add_unit(unit)

    def add_market_operator(
        self,
        id: str,
    ):
        """
        creates the market operator

        Params
        ------
        id = int
             market operator id is associated with the market its participating
        """
        if self.market_operators.get(id):
            raise ValueError(f"MarketOperator {id} already exists")
        market_operator_agent = RoleAgent(
            self.container,
            suggested_aid=id,
        )
        market_operator_agent.markets = []

        # after creation of an agent - we set additional context params
        market_operator_agent._role_context.data_dict = {
            "output_agent_addr": self.output_agent_addr[0],
            "output_agent_id": self.output_agent_addr[1],
        }
        self.market_operators[id] = market_operator_agent

    def add_market(
        self,
        market_operator_id: str,
        market_config: MarketConfig,
    ):
        """
        including the markets in the market container

        Params
        ------
        id = int
             ID of the operator
        marketconfig =
             describes the configuration of a market
        """
        if isinstance(market_config.market_mechanism, str):
            if strategy := self.clearing_mechanisms.get(market_config.market_mechanism):
                market_config.market_mechanism = strategy

            else:
                raise Exception(f"invalid strategy {market_config.market_mechanism}")

        market_operator = self.market_operators.get(market_operator_id)

        if not market_operator:
            raise Exception(f"no market operator {market_operator_id}")

        market_operator.add_role(MarketRole(market_config))
        market_operator.markets.append(market_config)
        self.markets[f"{market_config.name}"] = market_config

    async def _step(self):
        next_activity = self.clock.get_next_activity()
        if not next_activity:
            self.logger.info("simulation finished - no schedules left")
            return None
        delta = next_activity - self.clock.time
        self.clock.set_time(next_activity)
        return delta

    async def async_run(self, start_ts, end_ts):
        """
        Run the simulation.
        either in learning mode where we run multiple times or in normal mode
        """

        # agent is implicit added to self.container._agents

        pbar = tqdm(total=end_ts - start_ts)

        # allow registration before first opening
        self.clock.set_time(start_ts - 1)
        while self.clock.time < end_ts:
            await asyncio.sleep(0)
            delta = await self._step()
            if delta:
                pbar.update(delta)
                pbar.set_description(
                    f"{datetime.utcfromtimestamp(self.clock.time)}", refresh=False
                )
            else:
                self.clock.set_time(end_ts)

            await tasks_complete_or_sleeping(self.container)
        pbar.close()
        await self.container.shutdown()

    def run(self):
        start_ts = calendar.timegm(self.start.utctimetuple())
        end_ts = calendar.timegm(self.end.utctimetuple())

        try:
            return self.loop.run_until_complete(
                self.async_run(start_ts=start_ts, end_ts=end_ts)
            )
        except KeyboardInterrupt:
            pass

    def reset(self):
        self.market_operators = {}
        self.markets = {}
        self.unit_operators = {}
        self.forecast_providers = {}

    def add_unit(
        self,
        id: str,
        unit_type: str,
        unit_operator_id: str,
        unit_params: dict,
        forecaster: Forecaster,
    ) -> None:
        return self.loop.run_until_complete(
            self.async_add_unit(
                id=id,
                unit_type=unit_type,
                unit_operator_id=unit_operator_id,
                unit_params=unit_params,
                forecaster=forecaster,
            )
        )<|MERGE_RESOLUTION|>--- conflicted
+++ resolved
@@ -128,13 +128,7 @@
             # if so, we initate the rl learning role with parameters
             from assume.reinforcement_learning.learning_role import Learning
 
-<<<<<<< HEAD
-            learning_role = Learning(
-                start=start,
-                end=end,
-=======
             self.learning_role = Learning(
->>>>>>> 8b098af6
                 learning_config=self.learning_config,
             )
             self.bidding_params.update(self.learning_config)
@@ -242,13 +236,8 @@
 
             try:
                 if issubclass(self.bidding_types[strategy], LearningStrategy):
-<<<<<<< HEAD
-                    self.rl_agent.roles[0].n_rl_units += 1
-                    self.rl_agent.roles[0].rl_units.append(id)
-=======
                     self.learning_role.n_rl_units += 1
                     self.learning_role.rl_units.append(id)
->>>>>>> 8b098af6
 
                 bidding_strategies[product_type] = self.bidding_types[strategy](
                     **self.bidding_params
