import asyncio
import calendar
import logging
import sys
import time
from datetime import datetime

import nest_asyncio
import pandas as pd
from mango import RoleAgent, create_container
from mango.container.core import Container
from mango.util.clock import ExternalClock
from mango.util.termination_detection import tasks_complete_or_sleeping
from sqlalchemy import create_engine
from sqlalchemy.exc import OperationalError
from sqlalchemy.orm import scoped_session, sessionmaker
from tqdm import tqdm

from assume.common import (
    Forecaster,
    MarketConfig,
    UnitsOperator,
    WriteOutput,
    mango_codec_factory,
)
<<<<<<< HEAD
from assume.markets import MarketRole, pay_as_bid, pay_as_clear
from assume.strategies import (
    NaiveNegReserveStrategy,
    NaivePosReserveStrategy,
    NaiveStrategy,
    OTCStrategy,
    flexableEOM,
    flexableEOMStorage,
    flexableNegCRM,
    flexableNegCRMStorage,
    flexablePosCRM,
    flexablePosCRMStorage,
)
from assume.units import Demand, dst_units, PowerPlant, Storage
=======
from assume.markets import MarketRole, clearing_mechanisms
from assume.strategies import LearningStrategy, bidding_strategies
from assume.units import BaseUnit, Demand, HeatPump, PowerPlant, Storage
>>>>>>> fcd8698f

file_handler = logging.FileHandler(filename="assume.log", mode="w+")
stdout_handler = logging.StreamHandler(stream=sys.stdout)
stdout_handler.setLevel(logging.WARNING)
handlers = [file_handler, stdout_handler]
logging.basicConfig(level=logging.INFO, handlers=handlers)
logging.getLogger("mango").setLevel(logging.WARNING)


class World:
    def __init__(
        self,
        ifac_addr: str = "localhost",
        port: int = 9099,
        database_uri: str = "",
        export_csv_path: str = "",
        log_level: str = "INFO",
        additional_clearing_mechanisms: dict = {},
    ):
        logging.getLogger("assume").setLevel(log_level)
        self.logger = logging.getLogger(__name__)
        self.addr = (ifac_addr, port)
        self.container = None

        self.export_csv_path = export_csv_path
        # intialize db connection at beginning of simulation
        if database_uri:
            self.db = scoped_session(sessionmaker(create_engine(database_uri)))
            connected = False
            while not connected:
                try:
                    self.db.connection()
                    connected = True
                    self.logger.info("connected to db")
                except OperationalError as e:
                    self.logger.error(
                        f"could not connect to {database_uri}, trying again"
                    )
                    self.logger.error(f"{e}")
                    time.sleep(2)
        else:
            self.db = None

        self.market_operators: dict[str, RoleAgent] = {}
        self.markets: dict[str, MarketConfig] = {}
        self.unit_operators: dict[str, UnitsOperator] = {}
        self.unit_types = {
            "power_plant": PowerPlant,
            "heatpump": HeatPump,
            "demand": Demand,
            "storage": Storage,
        }

        self.bidding_types = bidding_strategies

        try:
            from assume.strategies.learning_strategies import RLStrategy

            self.bidding_types["learning"] = RLStrategy
        except ImportError as e:
            self.logger.info(
                "Import of Learning Strategies failed. Check that you have all required packages installed (torch): %s",
                e,
            )
        self.clearing_mechanisms = clearing_mechanisms
        self.clearing_mechanisms.update(additional_clearing_mechanisms)
        nest_asyncio.apply()
        self.loop = asyncio.get_event_loop()
        asyncio.set_event_loop(self.loop)

    async def setup(
        self,
        start: datetime,
        end: datetime,
        simulation_id: str,
        index: pd.Series,
        save_frequency_hours: int = 24,
        same_process: bool = True,
        bidding_params: dict = {},
        learning_config: dict = {},
        episode: int = 0,
    ):
        self.clock = ExternalClock(0)
        self.start = start
        self.end = end
        self.learning_config = learning_config
        self.bidding_params = bidding_params
        self.index = index

        # kill old container if exists
        if isinstance(self.container, Container) and self.container.running:
            await self.container.shutdown()

        # create new container
        self.container = await create_container(
            addr=self.addr, clock=self.clock, codec=mango_codec_factory()
        )

        # initiate learning if the learning mode is on and hence we want to learn new strategies
        if self.learning_config.get("learning_mode", False):
            # if so, we initate the rl learning role with parameters
            from assume.reinforcement_learning.learning_role import Learning

            self.learning_role = Learning(
                learning_config=self.learning_config,
                start=self.start,
                end=self.end,
            )
            self.bidding_params.update(self.learning_config)

            if True:  # separate process does not support buffer and learning
                rl_agent = RoleAgent(self.container, suggested_aid="learning_agent")
                rl_agent.add_role(self.learning_role)
            else:

                def creator(container):
                    agent = RoleAgent(container, suggested_aid="learning_agent")
                    agent.add_role(self.learning_role)

                await self.container.as_agent_process(agent_creator=creator)

        self.output_agent_addr = (self.addr, "export_agent_1")
        # Add output agent to world
        self.output_role = WriteOutput(
            simulation_id=f"{simulation_id}_{episode}",
            start=start,
            end=end,
            db_engine=self.db,
            export_csv_path=self.export_csv_path,
            save_frequency_hours=save_frequency_hours,
        )
        if same_process:
            output_agent = RoleAgent(
                self.container, suggested_aid=self.output_agent_addr[1]
            )
            output_agent.add_role(self.output_role)
        else:
            # this does not set the clock in output_agent correctly yet
            # see https://gitlab.com/mango-agents/mango/-/issues/59
            # but still improves performance
            def creator(container):
                agent = RoleAgent(container, suggested_aid=self.output_agent_addr[1])
                agent.add_role(self.output_role)

            await self.container.as_agent_process(agent_creator=creator)

    def add_unit_operator(
        self,
        id: str,
    ) -> None:
        """
        Create and add a new unit operator to the world.

        Params
        ------
        id: str or int

        """
        if self.unit_operators.get(id):
            raise ValueError(f"UnitOperator {id} already exists")
        units_operator = UnitsOperator(available_markets=list(self.markets.values()))
        # creating a new role agent and apply the role of a unitsoperator
        unit_operator_agent = RoleAgent(self.container, suggested_aid=f"{id}")
        unit_operator_agent.add_role(units_operator)

        # add the current unitsoperator to the list of operators currently existing
        self.unit_operators[id] = units_operator

        # after creation of an agent - we set additional context params
        unit_operator_agent._role_context.data_dict = {
            "output_agent_addr": self.output_agent_addr[0],
            "output_agent_id": self.output_agent_addr[1],
        }

    async def async_add_unit(
        self,
        id: str,
        unit_type: str,
        unit_operator_id: str,
        unit_params: dict,
        forecaster: Forecaster,
    ) -> None:
        """
        Create and add a new unit to the world.

        Params
        ------
        id: str
        unit_type: str
        unit_operator_id: str
        unit_params: dict

        """

        # check if unit operator exists
        if unit_operator_id not in self.unit_operators.keys():
            raise ValueError(f"invalid unit operator {unit_operator_id}")

        # provided unit type does not exist yet
        unit_class: type[BaseUnit] = self.unit_types.get(unit_type)
        if unit_class is None:
            raise ValueError(f"invalid unit type {unit_type}")

        bidding_strategies = {}
        for product_type, strategy in unit_params["bidding_strategies"].items():
            if not strategy:
                continue

            try:
                bidding_strategies[product_type] = self.bidding_types[strategy](
                    **self.bidding_params
                )
                # TODO find better way to count learning agents
                if issubclass(self.bidding_types[strategy], LearningStrategy):
                    self.learning_role.rl_units[id] = bidding_strategies[product_type]

            except KeyError as e:
                self.logger.error(
                    f"Bidding strategy {strategy} not registered, could not add {id}"
                )
                return
        unit_params["bidding_strategies"] = bidding_strategies

        # create unit within the unit operator its associated with
        unit = unit_class(
            id=id,
            unit_operator=unit_operator_id,
            index=self.index,
            forecaster=forecaster,
            **unit_params,
        )
        await self.unit_operators[unit_operator_id].add_unit(unit)

    def add_market_operator(
        self,
        id: str,
    ):
        """
        creates the market operator

        Params
        ------
        id = int
             market operator id is associated with the market its participating
        """
        if self.market_operators.get(id):
            raise ValueError(f"MarketOperator {id} already exists")
        market_operator_agent = RoleAgent(
            self.container,
            suggested_aid=id,
        )
        market_operator_agent.markets = []

        # after creation of an agent - we set additional context params
        market_operator_agent._role_context.data_dict = {
            "output_agent_addr": self.output_agent_addr[0],
            "output_agent_id": self.output_agent_addr[1],
        }
        self.market_operators[id] = market_operator_agent

    def add_market(
        self,
        market_operator_id: str,
        market_config: MarketConfig,
    ):
        """
        including the markets in the market container

        Params
        ------
        id = int
             ID of the operator
        marketconfig =
             describes the configuration of a market
        """
        if isinstance(market_config.market_mechanism, str):
            if strategy := self.clearing_mechanisms.get(market_config.market_mechanism):
                market_config.market_mechanism = strategy

            else:
                raise Exception(f"invalid strategy {market_config.market_mechanism}")

        market_operator = self.market_operators.get(market_operator_id)

        if not market_operator:
            raise Exception(f"no market operator {market_operator_id}")

        market_operator.add_role(MarketRole(market_config))
        market_operator.markets.append(market_config)
        self.markets[f"{market_config.name}"] = market_config

    async def _step(self):
        next_activity = self.clock.get_next_activity()
        if not next_activity:
            self.logger.info("simulation finished - no schedules left")
            return None
        delta = next_activity - self.clock.time
        self.clock.set_time(next_activity)
        return delta

    async def async_run(self, start_ts, end_ts):
        """
        Run the simulation.
        either in learning mode where we run multiple times or in normal mode
        """

        # agent is implicit added to self.container._agents

        pbar = tqdm(total=end_ts - start_ts)

        # allow registration before first opening
        self.clock.set_time(start_ts - 1)
        while self.clock.time < end_ts:
            await asyncio.sleep(0)
            delta = await self._step()
            if delta:
                pbar.update(delta)
                pbar.set_description(
                    f"{datetime.utcfromtimestamp(self.clock.time)}", refresh=False
                )
            else:
                self.clock.set_time(end_ts)

            await tasks_complete_or_sleeping(self.container)
        pbar.close()
        await self.container.shutdown()

    def run(self):
        start_ts = calendar.timegm(self.start.utctimetuple())
        end_ts = calendar.timegm(self.end.utctimetuple())

        try:
            return self.loop.run_until_complete(
                self.async_run(start_ts=start_ts, end_ts=end_ts)
            )
        except KeyboardInterrupt:
            pass

    def reset(self):
        self.market_operators = {}
        self.markets = {}
        self.unit_operators = {}
        self.forecast_providers = {}

    def add_unit(
        self,
        id: str,
        unit_type: str,
        unit_operator_id: str,
        unit_params: dict,
        forecaster: Forecaster,
    ) -> None:
        return self.loop.run_until_complete(
            self.async_add_unit(
                id=id,
                unit_type=unit_type,
                unit_operator_id=unit_operator_id,
                unit_params=unit_params,
                forecaster=forecaster,
            )
        )<|MERGE_RESOLUTION|>--- conflicted
+++ resolved
@@ -23,26 +23,9 @@
     WriteOutput,
     mango_codec_factory,
 )
-<<<<<<< HEAD
-from assume.markets import MarketRole, pay_as_bid, pay_as_clear
-from assume.strategies import (
-    NaiveNegReserveStrategy,
-    NaivePosReserveStrategy,
-    NaiveStrategy,
-    OTCStrategy,
-    flexableEOM,
-    flexableEOMStorage,
-    flexableNegCRM,
-    flexableNegCRMStorage,
-    flexablePosCRM,
-    flexablePosCRMStorage,
-)
-from assume.units import Demand, dst_units, PowerPlant, Storage
-=======
 from assume.markets import MarketRole, clearing_mechanisms
 from assume.strategies import LearningStrategy, bidding_strategies
 from assume.units import BaseUnit, Demand, HeatPump, PowerPlant, Storage
->>>>>>> fcd8698f
 
 file_handler = logging.FileHandler(filename="assume.log", mode="w+")
 stdout_handler = logging.StreamHandler(stream=sys.stdout)
