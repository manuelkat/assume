# SPDX-FileCopyrightText: ASSUME Developers
#
# SPDX-License-Identifier: AGPL-3.0-or-later

import asyncio
import logging
import sys
import time
from datetime import datetime
from pathlib import Path
from sys import platform

import nest_asyncio
import pandas as pd
from mango import RoleAgent, create_container
from mango.container.core import Container
from mango.util.clock import ExternalClock
from mango.util.distributed_clock import DistributedClockAgent, DistributedClockManager
from mango.util.termination_detection import tasks_complete_or_sleeping
from sqlalchemy import create_engine, make_url
from sqlalchemy.exc import OperationalError
from tqdm import tqdm

from assume.common import (
    Forecaster,
    MarketConfig,
    OutputDef,
    UnitsOperator,
    WriteOutput,
    mango_codec_factory,
)
from assume.common.base import LearningConfig
from assume.common.utils import create_rrule, datetime2timestamp, timestamp2datetime
from assume.markets import MarketRole, clearing_mechanisms
from assume.strategies import LearningStrategy, bidding_strategies
from assume.units import BaseUnit, Demand, PowerPlant, Storage

file_handler = logging.FileHandler(filename="assume.log", mode="w+")
stdout_handler = logging.StreamHandler(stream=sys.stdout)
handlers = [file_handler, stdout_handler]
logging.basicConfig(level=logging.INFO, handlers=handlers)
logging.getLogger("mango").setLevel(logging.WARNING)


class World:
    """
    World instance with the provided address, database URI, export CSV path, log level, and distributed role settings.

    If a database URI is provided, it establishes a database connection. Additionally, it sets up various dictionaries and attributes for market operators,
    markets, unit operators, unit types, bidding strategies, and clearing mechanisms. If available, it imports learning strategies and handles any potential import errors.
    Finally, it sets up the event loop for asynchronous operations.

    Attributes:
        logger (logging.Logger): The logger for the world instance.
        addr (Union[tuple[str, int], str]): The address of the world, represented as a tuple of string and int or a string.
        container (mango.Container, optional): The container for the world instance.
        distributed_role (bool, optional): A boolean indicating whether distributed roles are enabled.
        export_csv_path (str): The path for exporting CSV data.
        db (sqlalchemy.engine.base.Engine, optional): The database connection.
        market_operators (dict[str, mango.RoleAgent]): The market operators for the world instance.
        markets (dict[str, MarketConfig]): The markets for the world instance.
        unit_operators (dict[str, UnitsOperator]): The unit operators for the world instance.
        unit_types (dict[str, BaseUnit]): The unit types for the world instance.
        bidding_strategies (dict[str, type[BaseStrategy]]): The bidding strategies for the world instance.
        clearing_mechanisms (dict[str, MarketRole]): The clearing mechanisms for the world instance.
        addresses (list[str]): The addresses for the world instance.
        loop (asyncio.AbstractEventLoop): The event loop for the world instance.
        clock (ExternalClock): The external clock for the world instance.
        start (datetime.datetime): The start datetime for the simulation.
        end (datetime.datetime): The end datetime for the simulation.
        learning_config (LearningConfig): The configuration for the learning process.
        perform_evaluation (bool): A boolean indicating whether the evaluation mode is enabled.
        forecaster (Forecaster, optional): The forecaster used for custom unit types.
        learning_mode (bool): A boolean indicating whether the learning mode is enabled.
        output_agent_addr (tuple[str, str]): The address of the output agent.
        bidding_params (dict): Parameters for bidding.
        index (pandas.Series): The index for the simulation.

    Args:
        addr: The address of the world, represented as a tuple of string and int or a string.
        database_uri: The URI for the database connection.
        export_csv_path: The path for exporting CSV data.
        log_level: The logging level for the world instance.
        distributed_role: A boolean indicating whether distributed roles are enabled.
    """

    def __init__(
        self,
        addr: tuple[str, int] | str = "world",
        database_uri: str = "",
        export_csv_path: str = "",
        log_level: str = "INFO",
        distributed_role: bool | None = None,
    ) -> None:
        logging.getLogger("assume").setLevel(log_level)
        self.logger = logging.getLogger(__name__)
        self.addr = addr
        self.container = None
        self.distributed_role = distributed_role

        self.export_csv_path = export_csv_path
        # intialize db connection at beginning of simulation
        if database_uri:
            if str(database_uri).startswith("sqlite:///"):
                db_path = Path(str(database_uri).replace("sqlite:///", ""))
                db_path.parent.mkdir(exist_ok=True)
            self.db = create_engine(make_url(database_uri))
            connected = False
            while not connected:
                try:
                    with self.db.connect():
                        connected = True
                        self.logger.info("connected to db")
                except OperationalError as e:
                    self.logger.error(
                        f"could not connect to {database_uri}, trying again"
                    )
                    # log error if not connection refused
                    if not e.code == "e3q8":
                        self.logger.error(f"{e}")
                    time.sleep(2)
        else:
            self.db = None

        self.market_operators: dict[str, RoleAgent] = {}
        self.markets: dict[str, MarketConfig] = {}
        self.unit_operators: dict[str, UnitsOperator] = {}
        self.unit_types = {
            "power_plant": PowerPlant,
            "demand": Demand,
            "storage": Storage,
        }

        self.bidding_strategies = bidding_strategies

        if "pp_learning" not in bidding_strategies:
            self.logger.info(
                "Learning Strategies not available. Check that you have all required packages installed (torch)."
            )

        self.clearing_mechanisms: dict[str, MarketRole] = clearing_mechanisms
        self.additional_kpis: dict[str, OutputDef] = {}
        self.addresses = []
        nest_asyncio.apply()
        self.loop = asyncio.get_event_loop()
        asyncio.set_event_loop(self.loop)

    async def setup(
        self,
        start: datetime,
        end: datetime,
        simulation_id: str,
        index: pd.Series,
        save_frequency_hours: int = 24,
        bidding_params: dict = {},
        learning_config: LearningConfig = {},
        forecaster: Forecaster | None = None,
        manager_address=None,
        **kwargs: dict,
    ) -> None:
        """
        Set up the environment for the simulation, initializing various parameters and components required for the simulation run.

        Args:
            start (datetime.datetime): The start datetime for the simulation.
            end (datetime.datetime): The end datetime for the simulation.
            simulation_id (str): The unique identifier for the simulation.
            index (pandas.Series): The index for the simulation.
            save_frequency_hours (int, optional): The frequency (in hours) at which to save simulation data. Defaults to 24.
            bidding_params (dict, optional): Parameters for bidding. Defaults to an empty dictionary.
            learning_config (LearningConfig, optional): Configuration for the learning process. Defaults to an empty configuration.
            forecaster (Forecaster, optional): The forecaster used for custom unit types. Defaults to None.
            manager_address: The address of the manager.
            **kwargs: Additional keyword arguments.

        Returns:
            None
        """

        self.clock = ExternalClock(0)
        self.start = start
        self.end = end
        self.learning_config = learning_config
        # initiate learning if the learning mode is on and hence we want to learn new strategies
        self.perform_evaluation = self.learning_config.get("perform_evaluation", False)

        # forecaster is used only when loading custom unit types
        self.forecaster = forecaster

        self.bidding_params = bidding_params
        self.index = index

        # kill old container if exists
        if isinstance(self.container, Container) and self.container.running:
            await self.container.shutdown()

        # create new container
        container_kwargs = {}
        if self.addr == "world":
            connection_type = "external_connection"
        elif isinstance(self.addr, tuple):
            connection_type = "tcp"
        else:
            connection_type = "mqtt"
            container_kwargs["mqtt_kwargs"] = {
                "broker_addr": "localhost",
                "client_id": self.addr,
            }
            container_kwargs["mqtt_kwargs"].update(**kwargs)

        self.container = await create_container(
            connection_type=connection_type,
            codec=mango_codec_factory(),
            addr=self.addr,
            clock=self.clock,
            **container_kwargs,
        )
        self.learning_mode = self.learning_config.get("learning_mode", False)
        self.output_agent_addr = (self.addr, "export_agent_1")
        if self.distributed_role is False:
            self.clock_agent = DistributedClockAgent(self.container)
            self.output_agent_addr = (manager_address, "export_agent_1")

            def stop(fut):
                self.loop.run_until_complete(self.container.shutdown())

            self.clock_agent.stopped.add_done_callback(stop)
        else:
            await self.setup_learning()
            await self.setup_output_agent(simulation_id, save_frequency_hours)
            self.clock_manager = DistributedClockManager(
                self.container, receiver_clock_addresses=self.addresses
            )

    async def setup_learning(self) -> None:
        """
        Set up the learning process for the simulation, updating bidding parameters with the learning configuration
        and initializing the reinforcement learning (RL) learning role with the specified parameters. It also sets up
        the RL agent and adds the learning role to it for further processing.
        """

        self.bidding_params.update(self.learning_config)

        if self.learning_mode or self.perform_evaluation:
            # if so, we initate the rl learning role with parameters
            from assume.reinforcement_learning.learning_role import Learning

            self.learning_role = Learning(self.learning_config)
            # separate process does not support buffer and learning
            self.learning_agent_addr = (self.addr, "learning_agent")
            rl_agent = RoleAgent(
                self.container,
                suggested_aid=self.learning_agent_addr[1],
                suspendable_tasks=False,
            )
            rl_agent.add_role(self.learning_role)

    async def setup_output_agent(
        self, simulation_id: str, save_frequency_hours: int
    ) -> None:
        """
        Set up the output agent for the simulation, creating an output role responsible for writing simulation output,
        including data storage and export settings. Depending on the platform (currently supported only on Linux),
        it adds the output agent to the container's processes, or directly adds the output role to the output agent.

        Args:
            simulation_id (str): The unique identifier for the simulation.
            save_frequency_hours (int): The frequency (in hours) at which to save simulation data.
        """

        self.logger.debug(f"creating output agent {self.db=} {self.export_csv_path=}")
        self.output_role = WriteOutput(
            simulation_id=simulation_id,
            start=self.start,
            end=self.end,
            db_engine=self.db,
            export_csv_path=self.export_csv_path,
            save_frequency_hours=save_frequency_hours,
            learning_mode=self.learning_mode,
            perform_evaluation=self.perform_evaluation,
            additional_kpis=self.additional_kpis,
        )

        # mango multiprocessing is currently only supported on linux
        # with single
        if platform == "linux" and self.distributed_role is not None:
            self.addresses.append((self.addr, "clock_agent"))

            def creator(container):
                agent = RoleAgent(
                    container,
                    suggested_aid=self.output_agent_addr[1],
                    suspendable_tasks=False,
                )
                agent.add_role(self.output_role)
                DistributedClockAgent(container)

            await self.container.as_agent_process(agent_creator=creator)
        else:
            output_agent = RoleAgent(
                self.container,
                suggested_aid=self.output_agent_addr[1],
                suspendable_tasks=False,
            )
            output_agent.add_role(self.output_role)

    async def add_unit_operator(self, id: str) -> None:
        """
        Add a unit operator to the simulation, creating a new role agent and applying the role of a unit operator to it.
        The unit operator is then added to the list of existing operators. Unit operator receives the output agent address
        if not in learning mode.

        Args:
            id (str): The identifier for the unit operator.
        """

        if self.unit_operators.get(id):
            raise ValueError(f"Unit operator {id} already exists")

        units_operator = UnitsOperator(available_markets=list(self.markets.values()))

        # creating a new role agent and apply the role of a unitsoperator
        unit_operator_agent = RoleAgent(
            self.container, suggested_aid=f"{id}", suspendable_tasks=False
        )
        unit_operator_agent.add_role(units_operator)

        # add the current unitsoperator to the list of operators currently existing
        self.unit_operators[id] = units_operator

        # after creation of an agent - we set additional context params
        if not self.learning_mode:
            unit_operator_agent._role_context.data.update(
                {
                    "output_agent_addr": self.output_agent_addr[0],
                    "output_agent_id": self.output_agent_addr[1],
                }
            )

    def add_rl_unit_operator(self, id: str = "Operator-RL") -> None:
        """
        Add a RL unit operator to the simulation, creating a new role agent and applying the role of a unit operator to it.
        The unit operator is then added to the list of existing operators.

        The RL unit operator differs from the standard unit operator in that it is used to handle learning units. It has additional
        functions such as writing to the learning role and scheduling recurrent tasks for writing to the learning role. It also
        writes learning outputs to the output role.

        Args:
            id (str): The identifier for the unit operator.
        """

        from assume.reinforcement_learning.learning_unit_operator import RLUnitsOperator

        if self.unit_operators.get(id):
            raise ValueError(f"Unit operator {id} already exists")

        units_operator = RLUnitsOperator(available_markets=list(self.markets.values()))
        # creating a new role agent and apply the role of a unitsoperator
        unit_operator_agent = RoleAgent(
            self.container, suggested_aid=f"{id}", suspendable_tasks=False
        )
        unit_operator_agent.add_role(units_operator)

        # add the current unitsoperator to the list of operators currently existing
        self.unit_operators[id] = units_operator

        unit_operator_agent._role_context.data.update(
            {
                "learning_output_agent_addr": self.output_agent_addr[0],
                "learning_output_agent_id": self.output_agent_addr[1],
            }
        )

        # after creation of an agent - we set additional context params
        if self.learning_mode:
            unit_operator_agent._role_context.data.update(
                {
                    "learning_agent_addr": self.learning_agent_addr[0],
                    "learning_agent_id": self.learning_agent_addr[1],
                }
            )
            recurrency_task = create_rrule(
                start=self.start,
                end=self.end,
                freq=self.learning_config.get("train_freq", "24h"),
            )

            units_operator.context.schedule_recurrent_task(
                units_operator.write_to_learning_role, recurrency_task
            )

        else:
            unit_operator_agent._role_context.data.update(
                {
                    "output_agent_addr": self.output_agent_addr[0],
                    "output_agent_id": self.output_agent_addr[1],
                }
            )

    async def add_units_with_operator(self, id: str, units: list):
        clock_agent_name = f"clock_agent_{id}"
        self.addresses.append((self.addr, clock_agent_name))

        async def creator(container):
            # creating a new role agent and apply the role of a unitsoperator
            units_operator = UnitsOperator(
                available_markets=list(self.markets.values())
            )
            unit_operator_agent = RoleAgent(
                container, suggested_aid=f"{id}", suspendable_tasks=False
            )
            unit_operator_agent.add_role(units_operator)
            unit_operator_agent._role_context.data.update(
                {
                    "output_agent_addr": self.output_agent_addr[0],
                    "output_agent_id": self.output_agent_addr[1],
                    "learning_output_agent_addr": self.output_agent_addr[0],
                    "learning_output_agent_id": self.output_agent_addr[1],
                }
            )
            DistributedClockAgent(container, clock_agent_name)
            for unit in units:
                await units_operator.add_unit(self.create_unit(**unit))

        await self.container.as_agent_process(agent_creator=creator)

    def create_unit(
        self,
        id: str,
        unit_type: str,
        unit_operator_id: str,
        unit_params: dict,
        forecaster: Forecaster,
<<<<<<< HEAD
    ) -> BaseUnit:
        bidding_strategies = {}
=======
    ) -> None:
        """
        Asynchronously adds a unit to the simulation, checking if the unit operator exists, verifying the unit type,
        and ensuring that the unit operator does not already have a unit with the same id. It then creates bidding
        strategies for the unit and adds the unit within the associated unit operator.

        Args:
            id (str): The identifier for the unit.
            unit_type (str): The type of unit to be added.
            unit_operator_id (str): The identifier of the unit operator to which the unit will be added.
            unit_params (dict): Parameters for configuring the unit.
            forecaster (Forecaster): The forecaster used by the unit.
        """
        if self.learning_mode:
            unit_operator_id = self._correct_unit_operator_id(
                unit_params["bidding_strategies"], unit_operator_id
            )

        self._validate_unit_addition(id, unit_type, unit_operator_id)

>>>>>>> 70547e66
        # provided unit type does not exist yet
        unit_class: type[BaseUnit] = self.unit_types.get(unit_type)

<<<<<<< HEAD
        for market_id, strategy in unit_params["bidding_strategies"].items():
            if not strategy:
                continue
            bidding_params = unit_params.get("bidding_params", self.bidding_params)
            try:
                bidding_strategies[market_id] = self.bidding_strategies[strategy](
                    unit_id=id,
                    **bidding_params,
                )
                # TODO find better way to count learning agents
                if self.learning_mode and issubclass(
                    self.bidding_strategies[strategy], LearningStrategy
                ):
                    self.learning_role.rl_strats[id] = bidding_strategies[market_id]

                    # if we have learning strategy we need to assign the powerplant to one unit_operator handling all leanring units
                    if unit_operator_id != "Operator-RL":
                        self.logger.debug(
                            f"Your chosen unit-operator {unit_operator_id} for the learning unit {id} was overwritten with 'Operator-RL', since all learning units need to be handeled by one unit operator."
                        )

                        unit_operator_id = "Operator-RL"

            except KeyError:
                self.logger.error(
                    f"Bidding strategy {strategy} not registered, could not add {id}"
                )
                return
=======
        bidding_strategies = self._prepare_bidding_strategies(unit_params, id)
>>>>>>> 70547e66
        unit_params["bidding_strategies"] = bidding_strategies

        if self.learning_mode:
            self._add_bidding_strategies_to_learning_role(id, bidding_strategies)

        # create unit within the unit operator its associated with
        return unit_class(
            id=id,
            unit_operator=unit_operator_id,
            index=self.index,
            forecaster=forecaster,
            **unit_params,
        )

<<<<<<< HEAD
    async def async_add_unit(
        self,
        id: str,
        unit_type: str,
        unit_operator_id: str,
        unit_params: dict,
        forecaster: Forecaster,
    ) -> None:
        """
        Asynchronously adds a unit to the simulation, checking if the unit operator exists, verifying the unit type,
        and ensuring that the unit operator does not already have a unit with the same id. It then creates bidding
        strategies for the unit and adds the unit within the associated unit operator.

        Args:
            id (str): The identifier for the unit.
            unit_type (str): The type of unit to be added.
            unit_operator_id (str): The identifier of the unit operator to which the unit will be added.
            unit_params (dict): Parameters for configuring the unit.
            forecaster (Forecaster): The forecaster used by the unit.
        """

        # check if unit operator exists
        if unit_operator_id not in self.unit_operators.keys():
            raise ValueError(f"invalid unit operator {unit_operator_id}")

        # check if unit operator already has a unit with the same id
        if self.unit_operators[unit_operator_id].units.get(id):
            raise ValueError(f"Unit {id} already exists")

        unit = self.create_unit(
            id, unit_type, unit_operator_id, unit_params, forecaster
        )

=======
>>>>>>> 70547e66
        await self.unit_operators[unit_operator_id].add_unit(unit)

    def _add_bidding_strategies_to_learning_role(self, unit_id, bidding_strategies):
        """
        Add bidding strategies to the learning role for the specified unit.

        Args:
            unit_id (str): The identifier for the unit.
            bidding_strategies (dict[str, BaseStrategy]): The bidding strategies for the unit.
        """

        for strategy in bidding_strategies.values():
            if isinstance(strategy, LearningStrategy):
                self.learning_role.rl_strats[unit_id] = strategy

    def _prepare_bidding_strategies(self, unit_params, unit_id):
        """
        Prepare bidding strategies for the unit based on the specified parameters.

        Args:
            unit_params (dict): Parameters for configuring the unit.
            unit_id (str): The identifier for the unit.

        Returns:
            dict[str, BaseStrategy]: The bidding strategies for the unit.
        """
        bidding_strategies = {}
        for market_id, strategy in unit_params["bidding_strategies"].items():
            if not strategy:
                continue

            if strategy not in self.bidding_strategies:
                raise ValueError(
                    f"""Bidding strategy {strategy} not registered. Please check the name of
                    the bidding strategy or register the bidding strategy in the world.bidding_strategies dict."""
                )

            bidding_params = unit_params.get("bidding_params", self.bidding_params)

            bidding_strategies[market_id] = self.bidding_strategies[strategy](
                unit_id=unit_id,
                **bidding_params,
            )

        return bidding_strategies

    def _correct_unit_operator_id(self, bidding_strategies, unit_operator_id):
        """
        Check if any of the bidding strategies are learning strategies.
        And change the unit operator to RL if learning strategies are found.

        Args:
            bidding_strategies (dict[str, str]): The bidding strategies for the unit.
            unit_operator_id (str): The identifier of the unit operator.

        Returns:
            str: The corrected unit operator identifier.

        """
        for strategy in bidding_strategies.values():
            if issubclass(self.bidding_strategies[strategy], LearningStrategy):
                if unit_operator_id != "Operator-RL":
                    unit_operator_id = "Operator-RL"
                    self.logger.debug(
                        f"Your chosen unit operator {unit_operator_id} for the learning unit {id} was overwritten with 'Operator-RL', since all learning units need to be handeled by one unit operator."
                    )

        return unit_operator_id

    def _validate_unit_addition(self, id, unit_type, unit_operator_id):
        """
        Validate the addition of a unit to the simulation, checking if the unit operator and unit type exist,
        and ensuring that the unit does not already exist.

        Args:
            id (str): The identifier for the unit.
            unit_type (str): The type of the unit.
            unit_operator_id (str): The identifier of the unit operator.
        """

        if unit_operator_id not in self.unit_operators:
            raise ValueError(f"Invalid unit operator: {unit_operator_id}")

        if unit_type not in self.unit_types:
            raise ValueError(f"Invalid unit type: {unit_type}")

        if self.unit_operators[unit_operator_id].units.get(id):
            raise ValueError(f"Unit {id} already exists")

    def add_market_operator(self, id: str) -> None:
        """
        Add a market operator to the simulation by creating a new role agent for the market operator
        and setting additional context parameters. If not in learning mode and not in evaluation mode,
        it includes the output agent address and ID in the role context data dictionary.

        Args:
            id (str): The identifier for the market operator.
        """

        if self.market_operators.get(id):
            raise ValueError(f"MarketOperator {id} already exists")
        market_operator_agent = RoleAgent(
            self.container, suggested_aid=id, suspendable_tasks=False
        )
        market_operator_agent.markets = []

        # after creation of an agent - we set additional context params
        if not self.learning_mode and not self.perform_evaluation:
            market_operator_agent._role_context.data.update(
                {
                    "output_agent_addr": self.output_agent_addr[0],
                    "output_agent_id": self.output_agent_addr[1],
                }
            )
        self.market_operators[id] = market_operator_agent

    def add_market(self, market_operator_id: str, market_config: MarketConfig) -> None:
        """
        Add a market to the simulation by creating a market role based on the specified market mechanism in the market
        configuration. Then, add this role to the specified market operator and append the market configuration to the list
        of markets within the market operator. Additionally, store the market configuration in the simulation's markets dictionary.

        Args:
            market_operator_id (str): The identifier of the market operator to which the market will be added.
            market_config (MarketConfig): The configuration for the market to be added.

        Returns:
            None
        """

        if mm_class := self.clearing_mechanisms.get(market_config.market_mechanism):
            market_role = mm_class(market_config)
        else:
            raise Exception(
                f"invalid {market_config.market_mechanism=} - full version installed?"
            )

        market_operator = self.market_operators.get(market_operator_id)

        if not market_operator:
            raise Exception(f"invalid {market_operator_id=}")

        market_operator.add_role(market_role)
        market_operator.markets.append(market_config)
        self.markets[f"{market_config.market_id}"] = market_config

    async def _step(self):
        if self.distributed_role:
            # TODO find better way than sleeping
            # we need to wait, until the last step is executed correctly
            await asyncio.sleep(0.04)
        if self.distributed_role is not False:
            next_activity = await self.clock_manager.distribute_time()
        else:
            next_activity = self.clock.get_next_activity()
        if not next_activity:
            self.logger.info("simulation finished - no schedules left")
            return None
        delta = next_activity - self.clock.time
        self.clock.set_time(next_activity)
        await tasks_complete_or_sleeping(self.container)
        return delta

    async def async_run(self, start_ts: datetime, end_ts: datetime):
        """
        Run the simulation asynchronously, progressing the simulation time from the start timestamp to the end timestamp,
        allowing registration before the first opening. If distributed roles are enabled, broadcast the simulation time.
        Iterate through the simulation time, updating the progress bar and the simulation description. Once the simulation
        time reaches the end timestamp, close the progress bar and shut down the simulation container.

        Args:
            start_ts (datetime.datetime): The start timestamp for the simulation run.
            end_ts (datetime.datetime): The end timestamp for the simulation run.
        """
        # agent is implicit added to self.container._agents
        pbar = tqdm(total=end_ts - start_ts)

        # allow registration before first opening
        self.clock.set_time(start_ts - 1)
        if self.distributed_role is not False:
            await self.clock_manager.broadcast(self.clock.time)
        prev_delta = 0
        while self.clock.time < end_ts:
            await asyncio.sleep(0)
            delta = await self._step()
            if delta or prev_delta:
                pbar.update(delta)
                pbar.set_description(
                    f"{self.output_role.simulation_id} {timestamp2datetime(self.clock.time)}",
                    refresh=False,
                )
            else:
                self.clock.set_time(end_ts)
            prev_delta = delta
        pbar.close()
        await self.container.shutdown()

    def run(self):
        """
        Run the simulation.

        This method converts the start and end timestamps to UTC time and then runs the asynchronous simulation using
        the `async_run` method. It progresses the simulation time from the start timestamp to the end timestamp, allowing
        registration before the first opening. If distributed roles are enabled, it broadcasts the simulation time. The
        method then iterates through the simulation time, updating the progress bar and the simulation description. Once
        the simulation time reaches the end timestamp, the method closes the progress bar and shuts down the simulation
        container.
        """

        start_ts = datetime2timestamp(self.start)
        end_ts = datetime2timestamp(self.end)

        try:
            return self.loop.run_until_complete(
                self.async_run(start_ts=start_ts, end_ts=end_ts)
            )
        except KeyboardInterrupt:
            pass

    def reset(self):
        """
        Reset the market operators, markets, unit operators, and forecast providers to empty dictionaries.

        Returns:
            None
        """
        self.market_operators = {}
        self.markets = {}
        self.unit_operators = {}
        self.forecast_providers = {}

    def add_unit(
        self,
        id: str,
        unit_type: str,
        unit_operator_id: str,
        unit_params: dict,
        forecaster: Forecaster,
    ) -> None:
        """
        Add a unit to the World instance.

        This method checks if the unit operator exists, verifies the unit type, and ensures that the unit operator
        does not already have a unit with the same id. It then creates bidding strategies for the unit and creates
        the unit within the associated unit operator.

        Args:
            id (str): The identifier for the unit.
            unit_type (str): The type of the unit.
            unit_operator_id (str): The identifier of the unit operator.
            unit_params (dict): Parameters specific to the unit.
            forecaster (Forecaster): The forecaster associated with the unit.
        """

        return self.loop.run_until_complete(
            self.async_add_unit(
                id=id,
                unit_type=unit_type,
                unit_operator_id=unit_operator_id,
                unit_params=unit_params,
                forecaster=forecaster,
            )
        )<|MERGE_RESOLUTION|>--- conflicted
+++ resolved
@@ -432,66 +432,12 @@
         unit_operator_id: str,
         unit_params: dict,
         forecaster: Forecaster,
-<<<<<<< HEAD
     ) -> BaseUnit:
         bidding_strategies = {}
-=======
-    ) -> None:
-        """
-        Asynchronously adds a unit to the simulation, checking if the unit operator exists, verifying the unit type,
-        and ensuring that the unit operator does not already have a unit with the same id. It then creates bidding
-        strategies for the unit and adds the unit within the associated unit operator.
-
-        Args:
-            id (str): The identifier for the unit.
-            unit_type (str): The type of unit to be added.
-            unit_operator_id (str): The identifier of the unit operator to which the unit will be added.
-            unit_params (dict): Parameters for configuring the unit.
-            forecaster (Forecaster): The forecaster used by the unit.
-        """
-        if self.learning_mode:
-            unit_operator_id = self._correct_unit_operator_id(
-                unit_params["bidding_strategies"], unit_operator_id
-            )
-
-        self._validate_unit_addition(id, unit_type, unit_operator_id)
-
->>>>>>> 70547e66
         # provided unit type does not exist yet
         unit_class: type[BaseUnit] = self.unit_types.get(unit_type)
 
-<<<<<<< HEAD
-        for market_id, strategy in unit_params["bidding_strategies"].items():
-            if not strategy:
-                continue
-            bidding_params = unit_params.get("bidding_params", self.bidding_params)
-            try:
-                bidding_strategies[market_id] = self.bidding_strategies[strategy](
-                    unit_id=id,
-                    **bidding_params,
-                )
-                # TODO find better way to count learning agents
-                if self.learning_mode and issubclass(
-                    self.bidding_strategies[strategy], LearningStrategy
-                ):
-                    self.learning_role.rl_strats[id] = bidding_strategies[market_id]
-
                     # if we have learning strategy we need to assign the powerplant to one unit_operator handling all leanring units
-                    if unit_operator_id != "Operator-RL":
-                        self.logger.debug(
-                            f"Your chosen unit-operator {unit_operator_id} for the learning unit {id} was overwritten with 'Operator-RL', since all learning units need to be handeled by one unit operator."
-                        )
-
-                        unit_operator_id = "Operator-RL"
-
-            except KeyError:
-                self.logger.error(
-                    f"Bidding strategy {strategy} not registered, could not add {id}"
-                )
-                return
-=======
-        bidding_strategies = self._prepare_bidding_strategies(unit_params, id)
->>>>>>> 70547e66
         unit_params["bidding_strategies"] = bidding_strategies
 
         if self.learning_mode:
@@ -506,7 +452,6 @@
             **unit_params,
         )
 
-<<<<<<< HEAD
     async def async_add_unit(
         self,
         id: str,
@@ -540,8 +485,6 @@
             id, unit_type, unit_operator_id, unit_params, forecaster
         )
 
-=======
->>>>>>> 70547e66
         await self.unit_operators[unit_operator_id].add_unit(unit)
 
     def _add_bidding_strategies_to_learning_role(self, unit_id, bidding_strategies):
