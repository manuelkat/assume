import asyncio
import logging
import time
from datetime import datetime

import nest_asyncio
import numpy as np
import pandas as pd
import yaml
from mango import RoleAgent, create_container
from mango.util.clock import ExternalClock
from sqlalchemy import create_engine
from sqlalchemy.exc import OperationalError
from sqlalchemy.orm import scoped_session, sessionmaker
from tqdm import tqdm

from assume.common import (
    MarketConfig,
    UnitsOperator,
    WriteOutput,
    load_file,
    make_market_config,
    mango_codec_factory,
)
from assume.markets import MarketRole, pay_as_bid, pay_as_clear
from assume.strategies import NaiveStrategy, flexableEOM, flexableEOMStorage
from assume.units import Demand, PowerPlant, StorageUnit

logging.basicConfig(level=logging.INFO)
logging.getLogger("mango").setLevel(logging.WARNING)
logging.getLogger("assume").setLevel(logging.INFO)


class World:
    def __init__(
        self,
        ifac_addr: str = "localhost",
        port: int = 9099,
        database_uri: str = "",
        export_csv_path: str = "",
    ):
        self.logger = logging.getLogger(__name__)
        self.addr = (ifac_addr, port)

        self.export_csv_path = export_csv_path
        # intialize db connection at beginning of simulation
        if database_uri:
            self.db = scoped_session(sessionmaker(create_engine(database_uri)))
            connected = False
            while not connected:
                try:
                    self.db.connection()
                    connected = True
                    self.logger.info("connected to db")
                except OperationalError:
                    self.logger.error(
                        f"could not connect to {database_uri}, trying again"
                    )
                    time.sleep(2)

        self.market_operators: dict[str, RoleAgent] = {}
        self.markets: dict[str, MarketConfig] = {}
        self.unit_operators: dict[str, UnitsOperator] = {}

        self.unit_types = {
            "power_plant": PowerPlant,
            "demand": Demand,
            "storage_unit": StorageUnit,
        }
        self.bidding_types = {
            "naive": NaiveStrategy,
            "flexable_eom": flexableEOM,
            "flexable_eom_storage": flexableEOMStorage,
        }
        self.clearing_mechanisms = {
            "pay_as_clear": pay_as_clear,
            "pay_as_bid": pay_as_bid,
        }
        nest_asyncio.apply()
        self.loop = asyncio.get_event_loop()
        asyncio.set_event_loop(self.loop)

    async def setup(
        self,
        start: pd.Timestamp,
    ):
        self.clock = ExternalClock(start.timestamp())
        self.container = await create_container(
            addr=self.addr, clock=self.clock, codec=mango_codec_factory()
        )

    async def async_load_scenario(
        self,
        inputs_path: str,
        scenario: str,
        study_case: str,
    ) -> None:
        """Load a scenario from a given path.

        Args:
            inputs_path (str): Path to the inputs folder.
            scenario (str): Name of the scenario.
            study_case (str): Name of the study case.

        Raises:
            ValueError: If the scenario or study case is not found.

        """

        # load the config file
        path = f"{inputs_path}/{scenario}"
        with open(f"{path}/config.yml", "r") as f:
            config = yaml.safe_load(f)
            config = config[study_case]

        self.start = pd.Timestamp(config["start_date"])
        self.end = pd.Timestamp(config["end_date"])

        self.index = pd.date_range(
            start=self.start,
            end=self.end + pd.Timedelta(hours=4),
            freq=config["time_step"],
        )

        # load the data from the csv files
        # tries to load all files, returns a warning if file does not exist
        # also attempts to resample the inputs if their resolution is higher than user specified time step
        self.logger.info("Loading input data")
<<<<<<< HEAD
        powerplants_df = load_file(path=path, config=config, file_name="powerplants")
        
        storage_units_df = load_file(
             path=path, config=config, file_name="storage_units"
=======
        powerplant_units = load_file(
            path=path,
            config=config,
            file_name="powerplant_units",
        )

        storage_units = load_file(
            path=path,
            config=config,
            file_name="storage_units",
        )

        demand_units = load_file(
            path=path,
            config=config,
            file_name="demand_units",
>>>>>>> 9bce0cc8
        )

        fuel_prices_df = load_file(
            path=path,
            config=config,
            file_name="fuel_prices",
            index=self.index,
        )

        demand_df = load_file(
            path=path,
            config=config,
            file_name="demand_df",
            index=self.index,
        )

        vre_cf_df = load_file(
            path=path,
            config=config,
            file_name="vre_cf_df",
            index=self.index,
        )

        bidding_strategies_df = load_file(
            path=path, config=config, file_name="bidding_strategies"
        )

        # cross_border_flows_df = load_file(
        #     path=path, config=config, file_name="cross_border_flows", index=self.index,
        # )

        if powerplant_units is None or demand_units is None:
            raise ValueError("No power plant and demand units were provided!")

        await self.setup(self.start)

        # read writing properties form config
        simulation_id = study_case
        save_frequency_hours = config.get("save_frequency_hours", None)

        # Add output agent to world
        output_role = WriteOutput(
            simulation_id,
            self.start,
            self.end,
            self.db,
            self.export_csv_path,
            save_frequency_hours,
        )
        self.output_agent = RoleAgent(self.container, suggested_aid="export_agent_1")
        self.output_agent.add_role(output_role)

        # get the market config from the config file and add the markets
        self.logger.info("Adding markets")
        for id, market_params in config["markets_config"].items():
            market_config = make_market_config(
                id=id,
                market_params=market_params,
                world_start=self.start,
                world_end=self.end,
            )

            operator_id = str(market_params["operator"])
            if operator_id not in self.market_operators:
                self.add_market_operator(id=operator_id)

            self.add_market(
                market_operator_id=operator_id,
                market_config=market_config,
            )

        # add the unit operators using unique unit operator names in the powerplants csv
        self.logger.info("Adding unit operators")
        all_operators = np.concatenate(
            [
                powerplant_units.unit_operator.unique(),
                demand_units.unit_operator.unique(),
            ]
        )

        if storage_units is not None:
            all_operators = np.concatenate(
                [all_operators, storage_units.unit_operator.unique()]
            )

        for company_name in all_operators:
            self.add_unit_operator(id=str(company_name))

        # add the unit operators using unique unit operator names in the storage units csv
        if storage_units_df is not None:
            for company_name in storage_units_df.unit_operator.unique():
                self.add_unit_operator(id=str(company_name))

        # add the units to corresponsing unit operators
        # if fuel prices are provided, add them to the unit params
        # if vre generation is provided, add them to the vre units
        self.logger.info("Adding power plant units")
        for unit_name, unit_params in powerplant_units.iterrows():
            if (
                bidding_strategies_df is not None
                and unit_name in bidding_strategies_df.index
            ):
                unit_params["bidding_strategies"] = bidding_strategies_df.loc[
                    unit_name
                ].to_dict()
            else:
                self.logger.warning(
                    f"No bidding strategies specified for {unit_name}. Using default strategies."
                )
                unit_params["bidding_strategies"] = {
                    market.product_type: "naive" for market in self.markets.values()
                }

            if (
                fuel_prices_df is not None
                and unit_params["fuel_type"] in fuel_prices_df.columns
            ):
                unit_params["fuel_price"] = fuel_prices_df[unit_params["fuel_type"]]
                unit_params["co2_price"] = fuel_prices_df["co2"]

            if vre_cf_df is not None and unit_name in vre_cf_df.columns:
                unit_params["capacity_factor"] = vre_cf_df[unit_name]

            await self.add_unit(
                id=unit_name,
                unit_type="power_plant",
                unit_operator_id=unit_params["unit_operator"],
                unit_params=unit_params,
            )

        self.logger.info("Adding storage units")
        if storage_units_df is not None:
            for storage_name, unit_params in storage_units_df.iterrows():
                if (
                    bidding_strategies_df is not None
                    and storage_name in bidding_strategies_df.index
                ):
                    unit_params["bidding_strategies"] = bidding_strategies_df.loc[
                        storage_name
                    ].to_dict()
                else:
                    self.logger.warning(
                        f"No bidding strategies specified for {storage_name}. Using default strategies."
                    )
                    unit_params["bidding_strategies"] = {
                        market.product_type: "simple" for market in self.markets.values()
                    }

                if vre_df is not None and storage_name in vre_df.columns:
                    unit_params["max_power"] = vre_df[storage_name]

                await self.add_unit(
                    id=storage_name,
                    unit_type="storage_unit",
                    unit_operator_id=unit_params["unit_operator"],
                    unit_params=unit_params,
                )

        # add the demand unit operators and units
        self.logger.info("Adding demand")
        for unit_name, unit_params in demand_units.iterrows():
            if (
                bidding_strategies_df is not None
                and unit_name in bidding_strategies_df.index
            ):
                unit_params["bidding_strategies"] = bidding_strategies_df.loc[
                    unit_name
                ].to_dict()
            else:
                self.logger.warning(
                    f"No bidding strategies specified for {unit_name}. Using default strategies."
                )
                unit_params["bidding_strategies"] = {
                    market.product_type: "naive" for market in self.markets.values()
                }

            if demand_df is not None and unit_name in demand_df.columns:
                unit_params["volume"] = demand_df[unit_name]

            await self.add_unit(
                id=unit_name,
                unit_type="demand",
                unit_operator_id=unit_params["unit_operator"],
                unit_params=unit_params,
            )

    def add_unit_operator(
        self,
        id: str,
    ) -> None:
        """
        Create and add a new unit operator to the world.

        Params
        ------
        id: str or int

        """
        units_operator = UnitsOperator(available_markets=list(self.markets.values()))
        # creating a new role agent and apply the role of a unitsoperator
        unit_operator_agent = RoleAgent(self.container, suggested_aid=f"{id}")
        unit_operator_agent.add_role(units_operator)

        # add the current unitsoperator to the list of operators currently existing
        self.unit_operators[id] = units_operator

        # after creation of an agent - we set additional context params
        unit_operator_agent._role_context.data_dict = {
            "output_agent_id": self.output_agent.aid,
            "output_agent_addr": self.output_agent.addr,
        }

    async def add_unit(
        self,
        id: str,
        unit_type: str,
        unit_operator_id: str,
        unit_params: dict,
    ) -> None:
        """
        Create and add a new unit to the world.

        Params
        ------
        id: str
        unit_type: str
        unit_operator_id: str
        unit_params: dict

        """

        #check if unit operator exists
        if unit_operator_id not in self.unit_operators:
            raise ValueError(f"invalid unit operator {unit_operator_id}")

        # provided unit type does not exist yet
        unit_class = self.unit_types.get(unit_type)
        if unit_class is None:
            raise ValueError(f"invalid unit type {unit_type}")

        for product_type, strategy in unit_params["bidding_strategies"].items():
            try:
                unit_params["bidding_strategies"][product_type] = self.bidding_types[
                    strategy
                ]()
            except KeyError as e:
                self.logger.error(f"Invalid bidding strategy {strategy}")
                raise e

        # create unit within the unit operator its associated with
        await self.unit_operators[unit_operator_id].add_unit(
            id=id,
            unit_type=unit_type,
            unit_class=unit_class,
            unit_params=unit_params,
            index=self.index,
        )

    def add_market_operator(
        self,
        id: str,
    ):
        """
        creates the market operator

        Params
        ------
        id = int
             market operator id is associated with the market its participating
        """
        market_operator_agent = RoleAgent(
            self.container,
            suggested_aid=id,
        )
        market_operator_agent.markets = []

        # after creation of an agent - we set additional context params
        market_operator_agent._role_context.data_dict = {
            "output_agent_id": self.output_agent.aid,
            "output_agent_addr": self.output_agent.addr,
        }
        self.market_operators[id] = market_operator_agent

    def add_market(
        self,
        market_operator_id: str,
        market_config: MarketConfig,
    ):
        """
        including the markets in the market container

        Params
        ------
        id = int
             ID of the operator
        marketconfig =
             describes the configuration of a market
        """
        if isinstance(market_config.market_mechanism, str):
            if strategy := self.clearing_mechanisms.get(market_config.market_mechanism):
                market_config.market_mechanism = strategy

            else:
                raise Exception(f"invalid strategy {market_config.market_mechanism}")

        market_operator = self.market_operators.get(market_operator_id)

        if not market_operator:
            raise Exception(f"no market operator {market_operator_id}")

        market_operator.add_role(MarketRole(market_config))
        market_operator.markets.append(market_config)
        self.markets[f"{market_config.name}"] = market_config

    async def step(self):
        next_activity = self.clock.get_next_activity()
        if not next_activity:
            self.logger.info("simulation finished - no schedules left")
            self.clock.set_time(self.end.timestamp())
            return None
        delta = next_activity - self.clock.time
        self.clock.set_time(next_activity)
        return delta

    async def run_simulation(self):
        # agent is implicit added to self.container._agents
        total = self.end.timestamp() - self.start.timestamp()
        pbar = tqdm(total=total)
        self.clock.set_time(self.start.timestamp())
        while self.clock.time < self.end.timestamp():
            await asyncio.sleep(0.00001)
            delta = await self.step()
            if delta:
                pbar.update(delta)
                pbar.set_description(
                    f"{datetime.fromtimestamp(self.clock.time)}", refresh=False
                )
        pbar.close()
        await self.container.shutdown()

    def load_scenario(
        self,
        inputs_path: str,
        scenario: str,
        study_case: str,
    ):
        return self.loop.run_until_complete(
            self.async_load_scenario(
                inputs_path,
                scenario,
                study_case,
            )
        )

    def run(self):
        return self.loop.run_until_complete(self.run_simulation())<|MERGE_RESOLUTION|>--- conflicted
+++ resolved
@@ -126,12 +126,6 @@
         # tries to load all files, returns a warning if file does not exist
         # also attempts to resample the inputs if their resolution is higher than user specified time step
         self.logger.info("Loading input data")
-<<<<<<< HEAD
-        powerplants_df = load_file(path=path, config=config, file_name="powerplants")
-        
-        storage_units_df = load_file(
-             path=path, config=config, file_name="storage_units"
-=======
         powerplant_units = load_file(
             path=path,
             config=config,
@@ -148,7 +142,6 @@
             path=path,
             config=config,
             file_name="demand_units",
->>>>>>> 9bce0cc8
         )
 
         fuel_prices_df = load_file(
@@ -237,10 +230,7 @@
         for company_name in all_operators:
             self.add_unit_operator(id=str(company_name))
 
-        # add the unit operators using unique unit operator names in the storage units csv
-        if storage_units_df is not None:
-            for company_name in storage_units_df.unit_operator.unique():
-                self.add_unit_operator(id=str(company_name))
+        
 
         # add the units to corresponsing unit operators
         # if fuel prices are provided, add them to the unit params
@@ -280,8 +270,8 @@
             )
 
         self.logger.info("Adding storage units")
-        if storage_units_df is not None:
-            for storage_name, unit_params in storage_units_df.iterrows():
+        if storage_units is not None:
+            for storage_name, unit_params in storage_units.iterrows():
                 if (
                     bidding_strategies_df is not None
                     and storage_name in bidding_strategies_df.index
@@ -296,9 +286,6 @@
                     unit_params["bidding_strategies"] = {
                         market.product_type: "simple" for market in self.markets.values()
                     }
-
-                if vre_df is not None and storage_name in vre_df.columns:
-                    unit_params["max_power"] = vre_df[storage_name]
 
                 await self.add_unit(
                     id=storage_name,
