import asyncio
import calendar
import logging
import sys
import time
from datetime import datetime

import nest_asyncio
import pandas as pd
from mango import RoleAgent, create_container
from mango.container.core import Container
from mango.util.clock import ExternalClock
from mango.util.termination_detection import tasks_complete_or_sleeping
from sqlalchemy import create_engine
from sqlalchemy.exc import OperationalError
from sqlalchemy.orm import scoped_session, sessionmaker
from tqdm import tqdm

from assume.common import (
    Forecaster,
    MarketConfig,
    UnitsOperator,
    WriteOutput,
    mango_codec_factory,
)
from assume.markets import MarketRole, clearing_mechanisms
<<<<<<< HEAD
from assume.strategies import LearningStrategy, bidding_strategies
=======
from assume.strategies import (
    DmasPowerplantStrategy,
    DmasStorageStrategy,
    LearningStrategy,
    NaiveNegReserveStrategy,
    NaivePosReserveStrategy,
    NaiveStrategy,
    OTCStrategy,
    flexableEOM,
    flexableEOMStorage,
    flexableNegCRM,
    flexableNegCRMStorage,
    flexablePosCRM,
    flexablePosCRMStorage,
)
>>>>>>> 6da4cfac
from assume.units import BaseUnit, Demand, HeatPump, PowerPlant, Storage

file_handler = logging.FileHandler(filename="assume.log", mode="w+")
stdout_handler = logging.StreamHandler(stream=sys.stdout)
stdout_handler.setLevel(logging.WARNING)
handlers = [file_handler, stdout_handler]
logging.basicConfig(level=logging.INFO, handlers=handlers)
logging.getLogger("mango").setLevel(logging.WARNING)


class World:
    def __init__(
        self,
        ifac_addr: str = "localhost",
        port: int = 9099,
        database_uri: str = "",
        export_csv_path: str = "",
        log_level: str = "INFO",
        additional_clearing_mechanisms: dict = {},
    ):
        logging.getLogger("assume").setLevel(log_level)
        self.logger = logging.getLogger(__name__)
        self.addr = (ifac_addr, port)
        self.container = None

        self.export_csv_path = export_csv_path
        # intialize db connection at beginning of simulation
        if database_uri:
            self.db = scoped_session(sessionmaker(create_engine(database_uri)))
            connected = False
            while not connected:
                try:
                    self.db.connection()
                    connected = True
                    self.logger.info("connected to db")
                except OperationalError:
                    self.logger.error(
                        f"could not connect to {database_uri}, trying again"
                    )
                    time.sleep(2)
        else:
            self.db = None

        self.market_operators: dict[str, RoleAgent] = {}
        self.markets: dict[str, MarketConfig] = {}
        self.unit_operators: dict[str, UnitsOperator] = {}
        self.unit_types = {
            "power_plant": PowerPlant,
            "heatpump": HeatPump,
            "demand": Demand,
            "storage": Storage,
        }
<<<<<<< HEAD
        self.bidding_types = bidding_strategies
=======
        self.bidding_types = {
            "flexable_eom": flexableEOM,
            "flexable_pos_crm": flexablePosCRM,
            "flexable_neg_crm": flexableNegCRM,
            "flexable_eom_storage": flexableEOMStorage,
            "flexable_pos_crm_storage": flexablePosCRMStorage,
            "flexable_neg_crm_storage": flexableNegCRMStorage,
            "naive": NaiveStrategy,
            "naive_neg_reserve": NaiveNegReserveStrategy,
            "naive_pos_reserve": NaivePosReserveStrategy,
            "otc_strategy": OTCStrategy,
            "dmas": DmasPowerplantStrategy,
            "dmas_storage": DmasStorageStrategy,
        }
>>>>>>> 6da4cfac

        try:
            from assume.strategies.learning_strategies import RLStrategy

            self.bidding_types["learning"] = RLStrategy
        except ImportError as e:
            self.logger.info(
                "Import of Learning Strategies failed. Check that you have all required packages installed (torch): %s",
                e,
            )
        self.clearing_mechanisms = clearing_mechanisms
        self.clearing_mechanisms.update(additional_clearing_mechanisms)
        nest_asyncio.apply()
        self.loop = asyncio.get_event_loop()
        asyncio.set_event_loop(self.loop)

    async def setup(
        self,
        start: datetime,
        end: datetime,
        simulation_id: str,
        index: pd.Series,
        save_frequency_hours: int = 24,
        same_process: bool = True,
        bidding_params: dict = {},
        learning_config: dict = {},
    ):
        self.clock = ExternalClock(0)
        self.start = start
        self.end = end
        self.learning_config = learning_config
        self.bidding_params = bidding_params
        self.index = index

        # kill old container if exists
        if isinstance(self.container, Container) and self.container.running:
            self.container.shutdown()

        # create new container
        self.container = await create_container(
            addr=self.addr, clock=self.clock, codec=mango_codec_factory()
        )

        # initiate learning if the learning mode is one and hence we want to learn new strategies
        if self.learning_config.get("learning_mode"):
            # if so, we initate the rl learning role with parameters
            from assume.reinforcement_learning.learning_role import Learning

            self.learning_role = Learning(
                learning_config=self.learning_config,
            )
            self.bidding_params.update(self.learning_config)

            same_process = True
            if same_process:
                rl_agent = RoleAgent(self.container, suggested_aid="learning_agent")
                rl_agent.add_role(self.learning_role)
            else:
                # this does not set the clock in output_agent correctly yet
                # see https://gitlab.com/mango-agents/mango/-/issues/59
                # but still improves performance
                def creator(container):
                    agent = RoleAgent(container, suggested_aid="learning_agent")
                    agent.add_role(self.learning_role)

                await self.container.as_agent_process(agent_creator=creator)

        self.output_agent_addr = (self.addr, "export_agent_1")
        # Add output agent to world
        self.output_role = WriteOutput(
            simulation_id=simulation_id,
            start=start,
            end=end,
            db_engine=self.db,
            export_csv_path=self.export_csv_path,
            save_frequency_hours=save_frequency_hours,
        )
        if same_process:
            output_agent = RoleAgent(
                self.container, suggested_aid=self.output_agent_addr[1]
            )
            output_agent.add_role(self.output_role)
        else:
            # this does not set the clock in output_agent correctly yet
            # see https://gitlab.com/mango-agents/mango/-/issues/59
            # but still improves performance
            def creator(container):
                agent = RoleAgent(container, suggested_aid=self.output_agent_addr[1])
                agent.add_role(self.output_role)

            await self.container.as_agent_process(agent_creator=creator)

    def add_unit_operator(
        self,
        id: str,
    ) -> None:
        """
        Create and add a new unit operator to the world.

        Params
        ------
        id: str or int

        """
        if self.unit_operators.get(id):
            raise ValueError(f"UnitOperator {id} already exists")
        units_operator = UnitsOperator(available_markets=list(self.markets.values()))
        # creating a new role agent and apply the role of a unitsoperator
        unit_operator_agent = RoleAgent(self.container, suggested_aid=f"{id}")
        unit_operator_agent.add_role(units_operator)

        # add the current unitsoperator to the list of operators currently existing
        self.unit_operators[id] = units_operator

        # after creation of an agent - we set additional context params
        unit_operator_agent._role_context.data_dict = {
            "output_agent_addr": self.output_agent_addr[0],
            "output_agent_id": self.output_agent_addr[1],
        }

    async def async_add_unit(
        self,
        id: str,
        unit_type: str,
        unit_operator_id: str,
        unit_params: dict,
        forecaster: Forecaster,
    ) -> None:
        """
        Create and add a new unit to the world.

        Params
        ------
        id: str
        unit_type: str
        unit_operator_id: str
        unit_params: dict

        """

        # check if unit operator exists
        if unit_operator_id not in self.unit_operators.keys():
            raise ValueError(f"invalid unit operator {unit_operator_id}")

        # provided unit type does not exist yet
        unit_class: type[BaseUnit] = self.unit_types.get(unit_type)
        if unit_class is None:
            raise ValueError(f"invalid unit type {unit_type}")

        bidding_strategies = {}
        for product_type, strategy in unit_params["bidding_strategies"].items():
            if not strategy:
                continue

            try:
                if issubclass(self.bidding_types[strategy], LearningStrategy):
                    self.learning_role.n_rl_units += 1
                    self.learning_role.rl_units.append(id)

                bidding_strategies[product_type] = self.bidding_types[strategy](
                    **self.bidding_params
                )

            except KeyError as e:
                self.logger.error(
                    f"Bidding strategy {strategy} not registered, could not add {id}"
                )
                return
        unit_params["bidding_strategies"] = bidding_strategies

        # create unit within the unit operator its associated with
        unit = unit_class(
            id=id,
            unit_operator=unit_operator_id,
            index=self.index,
            forecaster=forecaster,
            **unit_params,
        )
        await self.unit_operators[unit_operator_id].add_unit(unit)

    def add_market_operator(
        self,
        id: str,
    ):
        """
        creates the market operator

        Params
        ------
        id = int
             market operator id is associated with the market its participating
        """
        if self.market_operators.get(id):
            raise ValueError(f"MarketOperator {id} already exists")
        market_operator_agent = RoleAgent(
            self.container,
            suggested_aid=id,
        )
        market_operator_agent.markets = []

        # after creation of an agent - we set additional context params
        market_operator_agent._role_context.data_dict = {
            "output_agent_addr": self.output_agent_addr[0],
            "output_agent_id": self.output_agent_addr[1],
        }
        self.market_operators[id] = market_operator_agent

    def add_market(
        self,
        market_operator_id: str,
        market_config: MarketConfig,
    ):
        """
        including the markets in the market container

        Params
        ------
        id = int
             ID of the operator
        marketconfig =
             describes the configuration of a market
        """
        if isinstance(market_config.market_mechanism, str):
            if strategy := self.clearing_mechanisms.get(market_config.market_mechanism):
                market_config.market_mechanism = strategy

            else:
                raise Exception(f"invalid strategy {market_config.market_mechanism}")

        market_operator = self.market_operators.get(market_operator_id)

        if not market_operator:
            raise Exception(f"no market operator {market_operator_id}")

        market_operator.add_role(MarketRole(market_config))
        market_operator.markets.append(market_config)
        self.markets[f"{market_config.name}"] = market_config

    async def _step(self):
        next_activity = self.clock.get_next_activity()
        if not next_activity:
            self.logger.info("simulation finished - no schedules left")
            return None
        delta = next_activity - self.clock.time
        self.clock.set_time(next_activity)
        return delta

    async def async_run(self, start_ts, end_ts):
        """
        Run the simulation.
        either in learning mode where we run multiple times or in normal mode
        """

        # agent is implicit added to self.container._agents

        pbar = tqdm(total=end_ts - start_ts)

        # allow registration before first opening
        self.clock.set_time(start_ts - 1)
        while self.clock.time < end_ts:
            await asyncio.sleep(0)
            delta = await self._step()
            if delta:
                pbar.update(delta)
                pbar.set_description(
                    f"{datetime.utcfromtimestamp(self.clock.time)}", refresh=False
                )
            else:
                self.clock.set_time(end_ts)

            await tasks_complete_or_sleeping(self.container)
        pbar.close()
        await self.container.shutdown()

    def run(self):
        start_ts = calendar.timegm(self.start.utctimetuple())
        end_ts = calendar.timegm(self.end.utctimetuple())

        try:
            return self.loop.run_until_complete(
                self.async_run(start_ts=start_ts, end_ts=end_ts)
            )
        except KeyboardInterrupt:
            pass

    def reset(self):
        self.market_operators = {}
        self.markets = {}
        self.unit_operators = {}
        self.forecast_providers = {}

    def add_unit(
        self,
        id: str,
        unit_type: str,
        unit_operator_id: str,
        unit_params: dict,
        forecaster: Forecaster,
    ) -> None:
        return self.loop.run_until_complete(
            self.async_add_unit(
                id=id,
                unit_type=unit_type,
                unit_operator_id=unit_operator_id,
                unit_params=unit_params,
                forecaster=forecaster,
            )
        )<|MERGE_RESOLUTION|>--- conflicted
+++ resolved
@@ -24,25 +24,8 @@
     mango_codec_factory,
 )
 from assume.markets import MarketRole, clearing_mechanisms
-<<<<<<< HEAD
 from assume.strategies import LearningStrategy, bidding_strategies
-=======
-from assume.strategies import (
-    DmasPowerplantStrategy,
-    DmasStorageStrategy,
-    LearningStrategy,
-    NaiveNegReserveStrategy,
-    NaivePosReserveStrategy,
-    NaiveStrategy,
-    OTCStrategy,
-    flexableEOM,
-    flexableEOMStorage,
-    flexableNegCRM,
-    flexableNegCRMStorage,
-    flexablePosCRM,
-    flexablePosCRMStorage,
-)
->>>>>>> 6da4cfac
+
 from assume.units import BaseUnit, Demand, HeatPump, PowerPlant, Storage
 
 file_handler = logging.FileHandler(filename="assume.log", mode="w+")
@@ -95,25 +78,9 @@
             "demand": Demand,
             "storage": Storage,
         }
-<<<<<<< HEAD
+        
         self.bidding_types = bidding_strategies
-=======
-        self.bidding_types = {
-            "flexable_eom": flexableEOM,
-            "flexable_pos_crm": flexablePosCRM,
-            "flexable_neg_crm": flexableNegCRM,
-            "flexable_eom_storage": flexableEOMStorage,
-            "flexable_pos_crm_storage": flexablePosCRMStorage,
-            "flexable_neg_crm_storage": flexableNegCRMStorage,
-            "naive": NaiveStrategy,
-            "naive_neg_reserve": NaiveNegReserveStrategy,
-            "naive_pos_reserve": NaivePosReserveStrategy,
-            "otc_strategy": OTCStrategy,
-            "dmas": DmasPowerplantStrategy,
-            "dmas_storage": DmasStorageStrategy,
-        }
->>>>>>> 6da4cfac
-
+  
         try:
             from assume.strategies.learning_strategies import RLStrategy
 
