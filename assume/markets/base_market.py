--- conflicted
+++ resolved
@@ -263,19 +263,3 @@
                                             )
         
 
-<<<<<<< HEAD
-=======
-    def write_results(self, market_result, market_meta):
-        df = pd.DataFrame.from_dict(market_meta)
-        export_csv_path = self.context.data_dict.get("export_csv")
-        db = self.context.data_dict.get("db")
-        if export_csv_path:
-            p = Path(export_csv_path)
-            p.mkdir(parents=True, exist_ok=True)
-            market_data_path = p.joinpath("market_meta.csv")
-            df.to_csv(market_data_path, mode="a", header=not market_data_path.exists())
-        if db and not df.empty:
-            df.to_sql("market_meta", db.bind, if_exists="append")
-
-        # TODO write market_result or other metrics
->>>>>>> 73bc1cac
