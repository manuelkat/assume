import logging
from itertools import groupby
from operator import itemgetter

import pyomo.environ as pyo
from pyomo.opt import SolverFactory, TerminationCondition, check_available_solvers

from assume.common.market_objects import MarketProduct, Orderbook
from assume.markets.base_market import MarketRole

log = logging.getLogger(__name__)

SOLVERS = ["glpk", "cbc", "gurobi", "cplex"]


# TODO: remove paradoxically accepted orders from solution
def pay_as_clear_opt(
    market_agent: MarketRole,
    market_products: list[MarketProduct],
):
    eps = 1e-4

    market_getter = itemgetter("start_time", "end_time", "only_hours")
    market_agent.all_orders.sort(key=market_getter)

    orders = market_agent.all_orders

    if len(market_agent.all_orders) == 0:
        return [], [], []

    model = pyo.ConcreteModel()
    model.dual = pyo.Suffix(direction=pyo.Suffix.IMPORT_EXPORT)

    model.T = pyo.Set(
        initialize=[market_product[0] for market_product in market_products],
        doc="timesteps",
    )
    model.sBids = pyo.Set(
        initialize=[order["bid_id"] for order in orders if order["bid_type"] == "SB"],
        doc="simple_bids",
    )
    model.bBids = pyo.Set(
        initialize=[order["bid_id"] for order in orders if order["bid_type"] == "BB"],
        doc="block_bids",
    )

    model.xs = pyo.Var(
        model.sBids,
        domain=pyo.NonNegativeReals,
        bounds=(0, 1),
        doc="simple_bid_acceptance",
    )
    model.xb = pyo.Var(
        model.bBids,
        domain=pyo.NonNegativeReals,
        bounds=(0, 1),
        doc="block_bid_acceptance",
    )

    balanceExpr = {t: 0.0 for t in model.T}
    for order in orders:
        if order["bid_type"] == "SB":
            balanceExpr[order["start_time"]] += (
                order["volume"] * model.xs[order["bid_id"]]
            )
        elif order["bid_type"] == "BB":
            for start_time, volume in order["volume"].items():
                balanceExpr[start_time] += volume * model.xb[order["bid_id"]]

    def energy_balance_rule(m, t):
        return balanceExpr[t] == 0

    model.energy_balance = pyo.Constraint(model.T, rule=energy_balance_rule)

    obj_exp = 0
    for order in orders:
        if order["bid_type"] == "SB":
            obj_exp += order["price"] * order["volume"] * model.xs[order["bid_id"]]
        elif order["bid_type"] == "BB":
            for start_time, volume in order["volume"].items():
                obj_exp += order["price"] * volume * model.xb[order["bid_id"]]

    model.objective = pyo.Objective(expr=obj_exp, sense=pyo.minimize)

    solvers = check_available_solvers(*SOLVERS)
    if len(solvers) < 1:
        raise Exception(f"None of {SOLVERS} are available")

    solver = SolverFactory(solvers[0])

    # Solve the model
    result = solver.solve(model)

    if result.solver.termination_condition == TerminationCondition.infeasible:
        raise Exception("infeasible")

    # Find the dual variable for the balance constraint
    market_clearing_prices = {t: model.dual[model.energy_balance[t]] for t in model.T}

    return extract_results(
        model=model,
        eps=eps,
        orders=orders,
        market_products=market_products,
        market_clearing_prices=market_clearing_prices,
    )


def pay_as_clear_complex_opt(
    market_agent: MarketRole,
    market_products: list[MarketProduct],
):
    if len(market_agent.all_orders) == 0:
        return [], [], []

    assert "accepted_price" in market_agent.marketconfig.additional_fields
    assert "bid_type" in market_agent.marketconfig.additional_fields
    assert "profile" in market_agent.marketconfig.additional_fields
    assert "accepted_profile" in market_agent.marketconfig.additional_fields

    price_cap = (
        market_agent.marketconfig.minimum_bid_price,
        market_agent.marketconfig.maximum_bid_price,
    )
    eps = 1e-4

    market_getter = itemgetter("start_time", "end_time", "only_hours")
    market_agent.all_orders.sort(key=market_getter)

    orders = market_agent.all_orders

    model = pyo.ConcreteModel()

    model.T = pyo.Set(
        initialize=[market_product[0] for market_product in market_products],
        doc="timesteps",
    )
    model.Bids = pyo.Set(
        initialize=[order["bid_id"] for order in orders], doc="all_bids"
    )
    model.sBids = pyo.Set(
        initialize=[order["bid_id"] for order in orders if order["bid_type"] == "SB"],
        doc="simple_bids",
    )
    model.bBids = pyo.Set(
        initialize=[order["bid_id"] for order in orders if order["bid_type"] == "BB"],
        doc="block_bids",
    )

    model.xs = pyo.Var(
        model.sBids,
        domain=pyo.NonNegativeReals,
        bounds=(0, 1),
        doc="simple_bid_acceptance",
    )
    model.xb = pyo.Var(model.bBids, domain=pyo.Binary, doc="block_bid_acceptance")

    model.prices = pyo.Var(model.T, domain=pyo.Reals, doc="prices", bounds=price_cap)
    model.surplus = pyo.Var(model.Bids, domain=pyo.NonNegativeReals, doc="surplus")

    balance_expr = {t: 0.0 for t in model.T}
    for order in orders:
        if order["bid_type"] == "SB":
            balance_expr[order["start_time"]] += (
                order["volume"] * model.xs[order["bid_id"]]
            )
        elif order["bid_type"] == "BB":
            for start_time, volume in order["volume"].items():
                balance_expr[start_time] += volume * model.xb[order["bid_id"]]

    def energy_balance_rule(m, t):
        return balance_expr[t] == 0

    model.energy_balance = pyo.Constraint(model.T, rule=energy_balance_rule)

    surplus_expr = {bid_id: 0.0 for bid_id in model.Bids}
    for order in orders:
        if order["bid_type"] == "SB":
            surplus_expr[order["bid_id"]] = (
                model.prices[order["start_time"]] - order["price"]
            ) * order["volume"]

        elif order["bid_type"] == "BB":
            bid_volume = sum(order["volume"].values())
            big_M = (price_cap[1] - price_cap[0]) * bid_volume
            surplus_expr[order["bid_id"]] = (
                sum(model.prices[t] * v for t, v in order["volume"].items())
                - order["price"] * bid_volume
            ) - big_M * (1 - model.xb[order["bid_id"]])

    def surplus_rule(m, bid_id):
        return m.surplus[bid_id] >= surplus_expr[bid_id]

    model.surplus_rule = pyo.Constraint(model.Bids, rule=surplus_rule)

    primal_obj_expr = 0
    for order in orders:
        if order["bid_type"] == "SB":
            primal_obj_expr += (
                order["price"] * order["volume"] * model.xs[order["bid_id"]]
            )
        elif order["bid_type"] == "BB":
            for start_time, volume in order["volume"].items():
                primal_obj_expr += order["price"] * volume * model.xb[order["bid_id"]]

    primal_obj_expr *= -1
    model.objective = pyo.Objective(expr=primal_obj_expr, sense=pyo.maximize)

    def dual_obj_rule(m):
        return sum(m.surplus[bid_id] for bid_id in m.Bids)

    # model.objective_dual = pyo.Objective(rule=dual_obj_rule, sense=pyo.minimize)

    def primal_eql_dual(m):
        return primal_obj_expr >= dual_obj_rule(m)

    model.primal_eql_dual = pyo.Constraint(rule=primal_eql_dual)

    solvers = check_available_solvers(*SOLVERS)
    if "gurobi" not in solvers:
        raise Exception(
            "Gurobi solver is not available. You cannot use this clearing algorithm."
        )

    solver = SolverFactory("gurobi")
    solver.options["cutoff"] = -1.0
    solver.options["eps"] = eps

    # Solve the model
    result = solver.solve(model)

    if result.solver.termination_condition == TerminationCondition.infeasible:
        raise Exception("infeasible")

    # Find the dual variable for the balance constraint
    market_clearing_prices = {t: model.prices[t].value for t in model.T}

    return extract_results(
        model=model,
        eps=eps,
        orders=orders,
        market_products=market_products,
        market_clearing_prices=market_clearing_prices,
    )


def extract_results(
    model,
    eps,
    orders,
    market_products,
    market_clearing_prices,
):
    accepted_orders: Orderbook = []
    rejected_orders: Orderbook = []
    meta = []

    supply_volume_dict = {t: 0.0 for t in model.T}
    demand_volume_dict = {t: 0.0 for t in model.T}

    for order in orders:
        if order["bid_type"] == "SB":
            acceptance = model.xs[order["bid_id"]].value
            acceptance = 0 if acceptance < eps else acceptance
            order["accepted_volume"] = acceptance * order["volume"]
            order["accepted_price"] = market_clearing_prices[order["start_time"]]

            if order["accepted_volume"] > 0:
                supply_volume_dict[order["start_time"]] += order["accepted_volume"]
            else:
                demand_volume_dict[order["start_time"]] += order["accepted_volume"]

        elif order["bid_type"] == "BB":
            acceptance = model.xb[order["bid_id"]].value
            acceptance = 0 if acceptance < eps else acceptance

<<<<<<< HEAD
            for start_time, volume in order["profile"].items():
                order["accepted_profile"][start_time] = acceptance * volume
                order["accepted_price"][start_time] = market_clearing_prices[start_time]
=======
            for start_time, volume in order["volume"].items():
                order["accepted_volume"][start_time] = acceptance * volume
                order["accepted_price"] = market_clearing_prices[start_time]
>>>>>>> 7df86b7b

                if order["accepted_volume"][start_time] > 0:
                    supply_volume_dict[start_time] += order["accepted_volume"][
                        start_time
                    ]
                else:
                    demand_volume_dict[start_time] += order["accepted_volume"][
                        start_time
                    ]

        if acceptance > 0:
            accepted_orders.append(order)
        else:
            rejected_orders.append(order)

    for product in market_products:
        t = product[0]

        clear_price = market_clearing_prices[t]

        supply_volume = supply_volume_dict[t]
        demand_volume = demand_volume_dict[t]
        duration_hours = (product[1] - product[0]).total_seconds() / 60 / 60

        meta.append(
            {
                "supply_volume": supply_volume,
                "demand_volume": demand_volume,
                "demand_volume_energy": demand_volume * duration_hours,
                "supply_volume_energy": supply_volume * duration_hours,
                "price": clear_price,
                "max_price": clear_price,
                "min_price": clear_price,
                "node_id": None,
                "product_start": product[0],
                "product_end": product[1],
                "only_hours": product[2],
            }
        )

    return accepted_orders, rejected_orders, meta<|MERGE_RESOLUTION|>--- conflicted
+++ resolved
@@ -116,7 +116,6 @@
     assert "accepted_price" in market_agent.marketconfig.additional_fields
     assert "bid_type" in market_agent.marketconfig.additional_fields
     assert "profile" in market_agent.marketconfig.additional_fields
-    assert "accepted_profile" in market_agent.marketconfig.additional_fields
 
     price_cap = (
         market_agent.marketconfig.minimum_bid_price,
@@ -274,15 +273,9 @@
             acceptance = model.xb[order["bid_id"]].value
             acceptance = 0 if acceptance < eps else acceptance
 
-<<<<<<< HEAD
-            for start_time, volume in order["profile"].items():
-                order["accepted_profile"][start_time] = acceptance * volume
+            for start_time, volume in order["volume"].items():
+                order["accepted_volume"][start_time] = acceptance * volume
                 order["accepted_price"][start_time] = market_clearing_prices[start_time]
-=======
-            for start_time, volume in order["volume"].items():
-                order["accepted_volume"][start_time] = acceptance * volume
-                order["accepted_price"] = market_clearing_prices[start_time]
->>>>>>> 7df86b7b
 
                 if order["accepted_volume"][start_time] > 0:
                     supply_volume_dict[start_time] += order["accepted_volume"][
