--- conflicted
+++ resolved
@@ -15,11 +15,6 @@
     "pay_as_bid": PayAsBidRole,
     "pay_as_bid_aon": PayAsBidAonRole,
     "pay_as_clear_aon": PayAsClearAonRole,
-<<<<<<< HEAD
-    "nodal_pricing": NodalPyomoMarketRole,
-    "complex_uc_clearing": UCClearingRole,
-}
-=======
     "pay_as_bid_contract": PayAsBidContractRole,
 }
 
@@ -42,5 +37,4 @@
     clearing_mechanisms["nodal"] = NodalMarketRole
 
 except ImportError:
-    pass
->>>>>>> 6ef25e0a
+    pass