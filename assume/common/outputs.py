import logging
import shutil
from collections import defaultdict
from datetime import datetime
from pathlib import Path

import pandas as pd
from dateutil import rrule as rr
from mango import Role
from sqlalchemy import inspect, text
from sqlalchemy.exc import ProgrammingError

logger = logging.getLogger(__name__)

from assume.common.utils import separate_block_orders


class WriteOutput(Role):
    """
    Initializes an instance of the WriteOutput class.

    :param simulation_id: The ID of the simulation as a unique calssifier.
    :type simulation_id: str
    :param start: The start datetime of the simulation run.
    :type start: datetime
    :param end: The end datetime of the simulation run.
    :type end: datetime
    :param db_engine: The database engine. Defaults to None.
    :type db_engine: optional
    :param export_csv_path: The path for exporting CSV files, no path results in not writing the csv. Defaults to "".
    :type export_csv_path: str, optional
    :param save_frequency_hours: The frequency in hours for storing data in the db and/or csv files. Defaults to None.
    :type save_frequency_hours: int
    """

    def __init__(
        self,
        simulation_id: str,
        start: datetime,
        end: datetime,
        db_engine=None,
        export_csv_path: str = "",
        save_frequency_hours: int = 24,
        learning_mode: bool = False,
    ):
        super().__init__()

        # store needed date
        self.simulation_id = simulation_id
        self.save_frequency_hours = save_frequency_hours

        # make directory if not already present
        self.export_csv_path = export_csv_path
        if self.export_csv_path:
            self.p = Path(self.export_csv_path, simulation_id)
            shutil.rmtree(self.p, ignore_errors=True)
            self.p.mkdir(parents=True)
        self.db = db_engine
        self.learning_mode = learning_mode

        # learning
<<<<<<< HEAD
        self.learning_mode = learning_mode
        if self.learning_mode:
            episode = self.simulation_id.split("_")[-1]
            self.episode = int(episode)
=======
        self.episode = None
        if self.learning_mode:
            episode = self.simulation_id.split("_")[-1]
            if episode.isdigit():
                self.episode = int(episode)
>>>>>>> 6df0bda1

        # contruct all timeframe under which hourly values are written to excel and db
        self.start = start
        self.end = end
        # initalizes dfs for storing and writing asynchron
        self.write_dfs: dict = defaultdict(list)

        if self.db is not None:
            self.delete_db_scenario(self.simulation_id)

    def delete_db_scenario(self, simulation_id):
        """
        Deletes all data from the database for the given simulation id.

        :param simulation_id: The ID of the simulation as a unique calssifier.
        :type simulation_id: str
        """

        # Loop throuph all database tables
        # Get list of table names in database
        table_names = inspect(self.db.bind).get_table_names()
        # Iterate through each table
        for table_name in table_names:
            with self.db() as db:
                # Read table into Pandas DataFrame
                query = text(
                    f"delete from {table_name} where simulation = '{simulation_id}'"
                )
                rowcount = db.execute(query).rowcount
                # has to be done manually with raw queries
                db.commit()
                logger.debug("deleted %s rows from %s", rowcount, table_name)

    def del_similar_runs(self):
        query = text("select distinct simulation from market_meta")

        try:
            with self.db() as db:
                simulations = db.execute(query).fetchall()
        except Exception:
            simulations = []
        simulations = [s[0] for s in simulations]

        for simulation_id in simulations:
            # delete all simulation_id which are similar to my simulation_id
            if simulation_id.startswith(self.simulation_id[:-1]):
                self.delete_db_scenario(simulation_id)

    def setup(self):
        """
        Sets up the WriteOutput instance by subscribing to messages and scheduling recurrent tasks of storing the data.
        """

        self.context.subscribe_message(
            self,
            self.handle_message,
            lambda content, meta: content.get("context") == "write_results",
        )

        recurrency_task = rr.rrule(
            freq=rr.HOURLY,
            interval=self.save_frequency_hours,
            dtstart=self.start,
            until=self.end,
            cache=True,
        )
        self.context.schedule_recurrent_task(self.store_dfs, recurrency_task)

    def handle_message(self, content, meta):
        """
        Handles the incoming messages and performs corresponding actions.


        :param content: The content of the message.
        :type content: dict
        :param meta: The metadata associated with the message. (not needed yet)
        :type meta: any
        """

        if content.get("type") == "store_order_book":
            self.write_market_orders(content.get("data"), content.get("sender"))

        elif content.get("type") == "store_market_results":
            self.write_market_results(content.get("data"))

        elif content.get("type") == "store_units":
            self.write_units_definition(content.get("data"))

        elif content.get("type") == "market_dispatch":
            self.write_market_dispatch(content.get("data"))

        elif content.get("type") == "unit_dispatch":
            self.write_unit_dispatch(content.get("data"))

        elif content.get("type") == "rl_learning_params":
            self.write_rl_params(content.get("data"))

    def write_rl_params(self, rl_params):
        """
        Writes the RL parameters to the corresponding data frame.

        :param rl_params: The RL parameters.
        :type rl_params: any
        """

        df = pd.DataFrame.from_records(rl_params, index="datetime")
        if df.empty:
            return
        df["simulation"] = self.simulation_id
        # get characters after last "_" of simulation id string
        df["episode"] = self.episode
        self.write_dfs["rl_params"].append(df)

    def write_market_results(self, market_meta):
        """
        Writes market results to the corresponding data frame.

        :param market_meta: The market metadata, which includes the clearing price and volume.
        :type market_meta: any
        """

        df = pd.DataFrame(market_meta)
        if df.empty:
            return
        df["simulation"] = self.simulation_id
        self.write_dfs["market_meta"].append(df)

    async def store_dfs(self):
        """
        Stores the data frames to CSV files and the database.
        Is scheduled as a recurrent task based on the frequency.
        """

        for table in self.write_dfs.keys():
            if len(self.write_dfs[table]) == 0:
                continue
            df = pd.concat(self.write_dfs[table], axis=0)
            df.reset_index()
            if df.empty:
                continue

            df = df.apply(self.check_for_tensors)

            if self.export_csv_path:
                data_path = self.p.joinpath(f"{table}.csv")
                df.to_csv(data_path, mode="a", header=not data_path.exists())

            if self.db is not None:
                df.to_sql(table, self.db.bind, if_exists="append")
            self.write_dfs[table] = []

    def check_for_tensors(self, data):
        """
        Checks if the data contains tensors and converts them to floats.

        :param data: The data to be checked.
        :type data: any
        """
        try:
            import torch as th

            if data.map(lambda x: isinstance(x, th.Tensor)).any():
                for i, value in enumerate(data):
                    if isinstance(value, th.Tensor):
                        data.iat[i] = value.item()
        except ImportError:
            pass

        return data

    def write_market_orders(self, market_orders, market_id):
        """
        Writes market orders to the corresponding data frame.
        Append new data until it is written to db and csv with store_df function.

        :param market_orders: The market orders.
        :type market_orders: any
        :param market_id: The id of the market.
        :type market_id: str
        """
        # check if market results list is empty and skip the funktion and raise a warning
        if not market_orders:
            return
        market_orders = separate_block_orders(market_orders)
        df = pd.DataFrame.from_records(market_orders, index="start_time")
        del df["only_hours"]
        del df["agent_id"]
        df["simulation"] = self.simulation_id
        df["market_id"] = market_id
        self.write_dfs["market_orders"].append(df)

    def write_units_definition(self, unit_info: dict):
        """
        Writes unit definitions to the corresponding data frame and directly store it in db and csv.
        Since that is only done once, no need for recurrent scheduling arises.

        :param unit_info: The unit information.
        :type unit_info: dict
        """

        table_name = unit_info["unit_type"] + "_meta"

        if table_name is None:
            logger.info(f"unknown {unit_info['unit_type']} is not exported")
            return False
        del unit_info["unit_type"]
        unit_info["simulation"] = self.simulation_id
        u_info = {unit_info["id"]: unit_info}
        del unit_info["id"]

        self.write_dfs[table_name].append(pd.DataFrame(u_info).T)

    def write_market_dispatch(self, data):
        """
        Writes the planned dispatch of the units after the market clearing to a csv and db
        In the case that we have no portfolio optimisation this equals the resulting bids.

        :param data: The records to be put into the table. Formatted like, "datetime, power, market_id, unit_id"
        :type data: any
        """
        df = pd.DataFrame(data, columns=["datetime", "power", "market_id", "unit_id"])
        df["simulation"] = self.simulation_id
        self.write_dfs["market_dispatch"].append(df)

    def write_unit_dispatch(self, data):
        """
        Writes the actual dispatch of the units to a csv and db

        :param data: The records to be put into the table. Formatted like, "datetime, power, market_id, unit_id"
        :type data: any
        """
        data["simulation"] = self.simulation_id
        self.write_dfs["unit_dispatch"].append(data)

    async def on_stop(self):
        """
        This function makes it possible to calculate Key Performance Indicators
        """

        # insert left records into db
        await self.store_dfs()
        if self.db is None:
            return
        queries = [
            f"select 'avg_price' as variable, market_id as ident, avg(price) as value from market_meta where simulation = '{self.simulation_id}' group by market_id",
            f"select 'total_cost' as variable, market_id as ident, sum(price*demand_volume_energy) as value from market_meta where simulation = '{self.simulation_id}' group by market_id",
            f"select 'total_volume' as variable, market_id as ident, sum(demand_volume_energy) as value from market_meta where simulation = '{self.simulation_id}' group by market_id",
            f"select 'capacity_factor' as variable, market_id as ident, avg(power/max_power) as value from market_dispatch ud join power_plant_meta um on ud.unit_id = um.\"index\" and ud.simulation=um.simulation where um.simulation = '{self.simulation_id}' group by variable, market_id",
        ]
        dfs = []

        if self.learning_mode:
            queries.extend(self.learning_queries())

        try:
            for query in queries:
                df = pd.read_sql(query, self.db.bind)
                dfs.append(df)
            df = pd.concat(dfs)
            df.reset_index()
            df["simulation"] = self.simulation_id
            if self.export_csv_path:
                kpi_data_path = self.p.joinpath("kpis.csv")
                df.to_csv(
                    kpi_data_path,
                    mode="a",
                    header=not kpi_data_path.exists(),
                    index=None,
                )
            if self.db is not None and not df.empty:
                df.to_sql("kpis", self.db.bind, if_exists="append", index=None)
        except ProgrammingError as e:
            self.db.rollback()
            logger.error(f"No scenario run Yet {e}")

    def learning_queries(self):
<<<<<<< HEAD
=======
        if not self.learning_mode:
            return []

>>>>>>> 6df0bda1
        queries = [
            f"SELECT 'sum_reward' as variable, simulation as ident, sum(reward) as value FROM rl_params WHERE episode='{self.episode}' AND simulation='{self.simulation_id}' GROUP BY simulation",
            f"SELECT 'sum_regret' as variable, simulation as ident, sum(regret) as value FROM rl_params WHERE episode='{self.episode}' AND simulation='{self.simulation_id}' GROUP BY simulation",
            f"SELECT 'sum_profit' as variable, simulation as ident, sum(profit) as value FROM rl_params WHERE episode='{self.episode}' AND simulation='{self.simulation_id}' GROUP BY simulation",
        ]
        return queries

    def get_sum_reward(self):
        query = text(
            "select value from kpis where variable = 'sum_reward' and ident = '{self.simulation_id}'"
        )

        try:
            with self.db() as db:
                avg_reward = db.execute(query).fetchall()[0]
        except Exception:
            avg_reward = 0

        return avg_reward<|MERGE_RESOLUTION|>--- conflicted
+++ resolved
@@ -58,19 +58,11 @@
         self.db = db_engine
         self.learning_mode = learning_mode
 
-        # learning
-<<<<<<< HEAD
-        self.learning_mode = learning_mode
-        if self.learning_mode:
-            episode = self.simulation_id.split("_")[-1]
-            self.episode = int(episode)
-=======
         self.episode = None
         if self.learning_mode:
             episode = self.simulation_id.split("_")[-1]
             if episode.isdigit():
                 self.episode = int(episode)
->>>>>>> 6df0bda1
 
         # contruct all timeframe under which hourly values are written to excel and db
         self.start = start
@@ -347,12 +339,6 @@
             logger.error(f"No scenario run Yet {e}")
 
     def learning_queries(self):
-<<<<<<< HEAD
-=======
-        if not self.learning_mode:
-            return []
-
->>>>>>> 6df0bda1
         queries = [
             f"SELECT 'sum_reward' as variable, simulation as ident, sum(reward) as value FROM rl_params WHERE episode='{self.episode}' AND simulation='{self.simulation_id}' GROUP BY simulation",
             f"SELECT 'sum_regret' as variable, simulation as ident, sum(regret) as value FROM rl_params WHERE episode='{self.episode}' AND simulation='{self.simulation_id}' GROUP BY simulation",
