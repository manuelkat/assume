--- conflicted
+++ resolved
@@ -198,7 +198,6 @@
             table_name = "unit_meta"
 
         elif unit_type == "demand":
-<<<<<<< HEAD
             unit_info = {
                 unit.id: {
                     "simulation": self.simulation_id,
@@ -210,10 +209,6 @@
                 }
             }
 
-            df = pd.DataFrame(unit_info).T
-=======
-            del unit_params["bidding_strategies"]
-
             df = pd.DataFrame(unit_params)
             df["type"] = unit_type
             df.reset_index(inplace=True)
@@ -223,7 +218,6 @@
             # df['Timestamp']=df['Timestamp'].astype(float)
             df["simulation"] = self.simulation_id
             # df['volume']=df["volume"].max()
->>>>>>> fe29daf3
 
             table_name = "demand_meta"
         else:
