--- conflicted
+++ resolved
@@ -9,11 +9,7 @@
 from mango import Role
 from pandas.api.types import is_numeric_dtype
 from sqlalchemy import inspect, text
-<<<<<<< HEAD
-from sqlalchemy.exc import DataError, ProgrammingError
-=======
 from sqlalchemy.exc import DataError, OperationalError, ProgrammingError
->>>>>>> b6e1e9cb
 
 logger = logging.getLogger(__name__)
 
@@ -73,8 +69,6 @@
             episode = self.simulation_id.split("_")[-1]
             if episode.isdigit():
                 self.episode = int(episode)
-            if self.episode == 0:
-                self.del_similar_runs()
 
             # check if episode=0 and delete all similar runs
             if self.episode == 0:
@@ -191,10 +185,6 @@
         df["simulation"] = self.simulation_id
         df["learning_mode"] = self.learning_mode
         df["evaluation_mode"] = self.evaluation_mode
-<<<<<<< HEAD
-        # get characters after last "_" of simulation id string
-=======
->>>>>>> b6e1e9cb
         df["episode"] = self.episode
 
         self.write_dfs["rl_params"].append(df)
@@ -386,14 +376,10 @@
         for query in queries:
             try:
                 df = pd.read_sql(query, self.db)
-<<<<<<< HEAD
-            except (DataError, ProgrammingError):
-=======
             except (ProgrammingError, OperationalError, DataError):
->>>>>>> b6e1e9cb
                 continue
             except Exception as e:
-                logger.exception(e)
+                logger.error("could not read query: %s", e)
                 continue
 
             dfs.append(df)
