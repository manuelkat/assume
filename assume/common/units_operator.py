# SPDX-FileCopyrightText: ASSUME Developers
#
# SPDX-License-Identifier: AGPL-3.0-or-later

import logging
from collections import defaultdict
from datetime import datetime
from itertools import groupby
from operator import itemgetter

import numpy as np
import pandas as pd
from mango import Role
from mango.messages.message import Performatives

from assume.common.market_objects import (
    ClearingMessage,
    DataRequestMessage,
    MarketConfig,
    MetaDict,
    OpeningMessage,
    Orderbook,
    RegistrationMessage,
)
from assume.common.utils import (
    aggregate_step_amount,
    get_products_index,
    timestamp2datetime,
)
from assume.strategies import BaseStrategy, LearningStrategy
from assume.units import BaseUnit

logger = logging.getLogger(__name__)

try:
    import torch as th

    from assume.strategies.learning_advanced_orders import (
        RLAdvancedOrderStrategy,
    )
except ImportError:
    pass


class UnitsOperator(Role):
    """
    The UnitsOperator is the agent that manages the units.
    It receives the opening hours of the market and sends back the bids for the market.

    Attributes:
        available_markets (list[MarketConfig]): The available markets.
        registered_markets (dict[str, MarketConfig]): The registered markets.
        last_sent_dispatch (int): The last sent dispatch.
        use_portfolio_opt (bool): Whether to use portfolio optimization.
        portfolio_strategy (BaseStrategy): The portfolio strategy.
        valid_orders (defaultdict): The valid orders.
        units (dict[str, BaseUnit]): The units.
        id (str): The id of the agent.
        context (Context): The context of the agent.

    Args:
        available_markets (list[MarketConfig]): The available markets.
        opt_portfolio (tuple[bool, BaseStrategy] | None, optional): Optimized portfolio strategy. Defaults to None.
    """

    def __init__(
        self,
        available_markets: list[MarketConfig],
        opt_portfolio: tuple[bool, BaseStrategy] | None = None,
        learning_mode: bool = False,
    ):
        super().__init__()

        self.available_markets = available_markets
        self.registered_markets: dict[str, MarketConfig] = {}
        self.last_sent_dispatch = defaultdict(lambda: 0)

        if opt_portfolio is None:
            self.use_portfolio_opt = False
            self.portfolio_strategy = None
        else:
            self.use_portfolio_opt = opt_portfolio[0]
            self.portfolio_strategy = opt_portfolio[1]

        # valid_orders per product_type
        self.valid_orders = defaultdict(list)
        self.units: dict[str, BaseUnit] = {}

        self.learning_mode = learning_mode

    def setup(self):
        super().setup()
        self.id = self.context.aid
        self.context.subscribe_message(
            self,
            self.handle_opening,
            lambda content, meta: content.get("context") == "opening",
        )

        self.context.subscribe_message(
            self,
            self.handle_market_feedback,
            lambda content, meta: content.get("context") == "clearing",
        )

        self.context.subscribe_message(
            self,
            self.handle_registration_feedback,
            lambda content, meta: content.get("context") == "registration",
        )

        self.context.subscribe_message(
            self,
            self.handle_data_request,
            lambda content, meta: content.get("context") == "data_request",
        )

        for market in self.available_markets:
            if self.participate(market):
                self.context.schedule_timestamp_task(
                    self.register_market(market),
                    1,  # register after time was updated for the first time
                )

    async def add_unit(
        self,
        unit: BaseUnit,
    ) -> None:
        """
        Create a unit.

        Args:
            unit (BaseUnit): The unit to be added.
        """
        self.units[unit.id] = unit

        db_aid = self.context.data.get("output_agent_id")
        db_addr = self.context.data.get("output_agent_addr")
        if db_aid and db_addr:
            # send unit data to db agent to store it
            message = {
                "context": "write_results",
                "type": "store_units",
                "data": self.units[unit.id].as_dict(),
            }
            await self.context.send_acl_message(
                receiver_id=db_aid,
                receiver_addr=db_addr,
                content=message,
                acl_metadata={
                    "sender_addr": self.context.addr,
                    "sender_id": self.context.aid,
                },
            )

    def participate(self, market: MarketConfig) -> bool:
        """
        Method which decides if we want to participate on a given Market.
        This always returns true for now.

        Args:
            market (MarketConfig): The market to participate in.

        Returns:
            bool: True if participate, False otherwise.
        """
        return True

    async def register_market(self, market: MarketConfig) -> None:
        """
        Register a market.

        Args:
            market (MarketConfig): The market to register.
        """

        await self.context.send_acl_message(
            {
                "context": "registration",
                "market_id": market.market_id,
                "information": [u.as_dict() for u in self.units.values()],
            },
            receiver_addr=market.addr,
            receiver_id=market.aid,
            acl_metadata={
                "sender_addr": self.context.addr,
                "sender_id": self.context.aid,
                "reply_with": market.market_id,
            },
        )
        logger.debug(f"{self.id} sent market registration to {market.market_id}")

    def handle_opening(self, opening: OpeningMessage, meta: MetaDict) -> None:
        """
        When we receive an opening from the market, we schedule sending back our list of orders as a response.

        Args:
            opening (OpeningMessage): The opening message.
            meta (MetaDict): The meta data of the market.
        """
        logger.debug(
            f'{self.id} received opening from: {opening["market_id"]} {opening["start_time"]} until: {opening["end_time"]}.'
        )
        self.context.schedule_instant_task(coroutine=self.submit_bids(opening, meta))

    def handle_market_feedback(self, content: ClearingMessage, meta: MetaDict) -> None:
        """
        Handles the feedback which is received from a market we did bid at.

        Args:
            content (ClearingMessage): The content of the clearing message.
            meta (MetaDict): The meta data of the market.
        """
        logger.debug(f"{self.id} got market result: {content}")
        accepted_orders: Orderbook = content["accepted_orders"]
        rejected_orders: Orderbook = content["rejected_orders"]
        orderbook = accepted_orders + rejected_orders

        for order in orderbook:
            order["market_id"] = content["market_id"]

        marketconfig = self.registered_markets[content["market_id"]]
        self.valid_orders[marketconfig.product_type].extend(orderbook)
        self.set_unit_dispatch(orderbook, marketconfig)
        self.write_learning_params(orderbook, marketconfig)
        self.write_actual_dispatch(marketconfig.product_type)

    def handle_registration_feedback(
        self, content: RegistrationMessage, meta: MetaDict
    ) -> None:
        """
        Handles the feedback received from a market regarding registration.

        Args:
            content (RegistrationMessage): The content of the registration message.
            meta (MetaDict): The meta data of the market.
        """
        logger.debug("Market %s accepted our registration", content["market_id"])
        if content["accepted"]:
            found = False
            for market in self.available_markets:
                if content["market_id"] == market.market_id:
                    self.registered_markets[market.market_id] = market
                    found = True
                    break
            if not found:
                logger.error(
                    "Market %s sent registation but is unknown", content["market_id"]
                )
        else:
            logger.error("Market %s did not accept registration", meta["sender_id"])

    def handle_data_request(self, content: DataRequestMessage, meta: MetaDict) -> None:
        """
        Handles the data request received from other agents.

        Args:
            content (DataRequestMessage): The content of the data request message.
            meta (MetaDict): The meta data of the market.
        """
        unit = content["unit"]
        metric_type = content["metric"]
        start = content["start_time"]
        end = content["end_time"]

        data = []
        try:
            data = self.units[unit].outputs[metric_type][start:end]
        except Exception:
            logger.exception("error handling data request")
        self.context.schedule_instant_acl_message(
            content={
                "context": "data_response",
                "data": data,
            },
            receiver_addr=meta["sender_addr"],
            receiver_id=meta["sender_id"],
            acl_metadata={
                "sender_addr": self.context.addr,
                "sender_id": self.context.aid,
                "in_reply_to": meta.get("reply_with"),
            },
        )

    def set_unit_dispatch(
        self, orderbook: Orderbook, marketconfig: MarketConfig
    ) -> None:
        """
        Feeds the current market result back to the units.

        Args:
            orderbook (Orderbook): The orderbook of the market.
            marketconfig (MarketConfig): The market configuration.
        """
        orderbook.sort(key=itemgetter("unit_id"))
        for unit_id, orders in groupby(orderbook, itemgetter("unit_id")):
            orderbook = list(orders)
            self.units[unit_id].set_dispatch_plan(
                marketconfig=marketconfig,
                orderbook=orderbook,
            )

    def get_actual_dispatch(
        self, product_type: str, last: datetime
    ) -> tuple[pd.DataFrame, list[pd.DataFrame]]:
        """
        Retrieves the actual dispatch and commits it in the unit.
        We calculate the series of the actual market results dataframe with accepted bids.
        And the unit_dispatch for all units taken care of in the UnitsOperator.

        Args:
            product_type (str): The product type for which this is done
            last (datetime): the last date until which the dispatch was already sent

        Returns:
            tuple[pd.DataFrame, list[pd.DataFrame]]: market_dispatch and unit_dispatch dataframes
        """
        now = timestamp2datetime(self.context.current_timestamp)
        start = timestamp2datetime(last + 1)

        market_dispatch = aggregate_step_amount(
            self.valid_orders[product_type],
            start,
            now,
            groupby=["market_id", "unit_id"],
        )
        unit_dispatch_dfs = []
        for unit_id, unit in self.units.items():
            current_dispatch = unit.execute_current_dispatch(start, now)
            end = now
            current_dispatch.name = "power"
            data = pd.DataFrame(current_dispatch)

            # TODO: this needs to be fixed. For now it is consuming too much time and is deactivated
            # unit.calculate_generation_cost(start, now, "energy")
            valid_outputs = ["soc", "cashflow", "marginal_costs", "total_costs"]

            for key in unit.outputs.keys():
                for output in valid_outputs:
                    if output in key:
                        data[key] = unit.outputs[key][start:end]

            data["unit"] = unit_id
            unit_dispatch_dfs.append(data)
        return market_dispatch, unit_dispatch_dfs

    def write_actual_dispatch(self, product_type: str) -> None:
        """
        Sends the actual aggregated dispatch curve to the output agent.

        Args:
            product_type (str): The type of the product.
        """

        last = self.last_sent_dispatch[product_type]
        if self.context.current_timestamp == last:
            # stop if we exported at this time already
            return
        self.last_sent_dispatch[product_type] = self.context.current_timestamp

        market_dispatch, unit_dispatch_dfs = self.get_actual_dispatch(
            product_type, last
        )

        now = timestamp2datetime(self.context.current_timestamp)
        self.valid_orders[product_type] = list(
            filter(
                lambda x: x["end_time"] > now,
                self.valid_orders[product_type],
            )
        )

        db_aid = self.context.data.get("output_agent_id")
        db_addr = self.context.data.get("output_agent_addr")
        if db_aid and db_addr:
            self.context.schedule_instant_acl_message(
                receiver_id=db_aid,
                receiver_addr=db_addr,
                content={
                    "context": "write_results",
                    "type": "market_dispatch",
                    "data": market_dispatch,
                },
            )
            if unit_dispatch_dfs:
                unit_dispatch = pd.concat(unit_dispatch_dfs)
                self.context.schedule_instant_acl_message(
                    receiver_id=db_aid,
                    receiver_addr=db_addr,
                    content={
                        "context": "write_results",
                        "type": "unit_dispatch",
                        "data": unit_dispatch,
                    },
                )

    async def submit_bids(self, opening: OpeningMessage, meta: MetaDict) -> None:
        """
        Formulates an orderbook and sends it to the market.

        Args:
            opening (OpeningMessage): The opening message.
            meta (MetaDict): The meta data of the market.

        Note:
            This function will accomodate the portfolio optimization in the future.
        """

        products = opening["products"]
        market = self.registered_markets[opening["market_id"]]
        logger.debug(f"{self.id} setting bids for {market.market_id} - {products}")

        # the given products just became available on our market
        # and we need to provide bids
        # [whole_next_hour, quarter1, quarter2, quarter3, quarter4]
        # algorithm should buy as much baseload as possible, then add up with quarters
        products.sort(key=lambda p: (p[0] - p[1], p[0]))
        if self.use_portfolio_opt:
            orderbook = await self.formulate_bids_portfolio(
                market=market,
                products=products,
            )
        else:
            orderbook = await self.formulate_bids(
                market=market,
                products=products,
            )
        acl_metadata = {
            "performative": Performatives.inform,
            "sender_id": self.context.aid,
            "sender_addr": self.context.addr,
            "conversation_id": "conversation01",
            "in_reply_to": meta.get("reply_with"),
        }
        await self.context.send_acl_message(
            content={
                "context": "submit_bids",
                "market_id": market.market_id,
                "orderbook": orderbook,
            },
            receiver_addr=market.addr,
            receiver_id=market.aid,
            acl_metadata=acl_metadata,
        )

    async def formulate_bids_portfolio(
        self, market: MarketConfig, products: list[tuple]
    ) -> Orderbook:
        """
        Formulates the bid to the market according to the bidding strategy of the unit operator.

        Args:
            market (MarketConfig): The market to formulate bids for.
            products (list[tuple]): The products to formulate bids for.

        Returns:
            OrderBook: The orderbook that is submitted as a bid to the market.

        Note:
            Placeholder for future portfolio optimization.
        """
        orderbook: Orderbook = []
        # TODO sort units by priority
        # execute operator bidding strategy..?
        for unit_id, unit in self.units.items():
            unit.technology
            # TODO calculate bids from sum of available power

        return orderbook

    async def formulate_bids(
        self, market: MarketConfig, products: list[tuple]
    ) -> Orderbook:
        """
        Formulates the bid to the market according to the bidding strategy of the each unit individually.

        Args:
            market (MarketConfig): The market to formulate bids for.
            products (list[tuple]): The products to formulate bids for.

        Returns:
            OrderBook: The orderbook that is submitted as a bid to the market.
        """

        orderbook: Orderbook = []

        for unit_id, unit in self.units.items():
            product_bids = unit.calculate_bids(
                market,
                product_tuples=products,
            )
            for i, order in enumerate(product_bids):
                order["agent_id"] = (self.context.addr, self.context.aid)
                if market.volume_tick:
                    order["volume"] = round(order["volume"] / market.volume_tick)
                if market.price_tick:
                    order["price"] = round(order["price"] / market.price_tick)
                if "bid_id" not in order.keys() or order["bid_id"] is None:
                    order["bid_id"] = f"{unit_id}_{i+1}"
                order["unit_id"] = unit_id
                orderbook.append(order)

        return orderbook

    def write_learning_to_output(
        self, products_index: pd.DatetimeIndex, marketconfig: MarketConfig
    ) -> None:
        """
        Sends the current rl_strategy update to the output agent.

        Args:
            products_index (pandas.DatetimeIndex): The index of all products.
            marketconfig (MarketConfig): The market configuration.
        """
        output_agent_list = []
        start = products_index[0]
        for unit_id, unit in self.units.items():
            # rl only for energy market for now!
            if isinstance(
                unit.bidding_strategies.get(marketconfig.market_id),
                LearningStrategy,
            ):
                if isinstance(
                    unit.bidding_strategies.get(marketconfig.market_id),
                    (RLAdvancedOrderStrategy),
                ):
                    # TODO: check whether to split the reward, profit and regret to different lines
                    output_dict = {
                        "datetime": start,
                        "profit": unit.outputs["profit"].loc[products_index].sum(),
                        "reward": unit.outputs["reward"].loc[products_index].sum() / 24,
                        "regret": unit.outputs["regret"].loc[products_index].sum(),
                        "unit": unit_id,
                    }

                else:
                    output_dict = {
                        "datetime": start,
                        "profit": unit.outputs["profit"].loc[start],
                        "reward": unit.outputs["reward"].loc[start],
                        "regret": unit.outputs["regret"].loc[start],
                        "unit": unit_id,
                    }

                noise_tuple = unit.outputs["rl_exploration_noise"].loc[start]
                action_tuple = unit.outputs["rl_actions"].loc[start]
                action_dim = len(action_tuple) if isinstance(action_tuple, tuple) else 1
<<<<<<< HEAD
=======

>>>>>>> c0dfe40e
                for i in range(action_dim):
                    output_dict[f"exploration_noise_{i}"] = (
                        noise_tuple[i]
                        if isinstance(noise_tuple, tuple)
                        else noise_tuple
                    )
                    output_dict[f"actions_{i}"] = (
                        action_tuple[i]
                        if isinstance(action_tuple, tuple)
                        else action_tuple
                    )

                output_agent_list.append(output_dict)

        db_aid = self.context.data.get("learning_output_agent_id")
        db_addr = self.context.data.get("learning_output_agent_addr")

        if db_aid and db_addr and output_agent_list:
            self.context.schedule_instant_acl_message(
                receiver_id=db_aid,
                receiver_addr=db_addr,
                content={
                    "context": "write_results",
                    "type": "rl_learning_params",
                    "data": output_agent_list,
                },
            )

    def write_to_learning(
        self,
        products_index: pd.DatetimeIndex,
        marketconfig: MarketConfig,
        obs_dim: int,
        act_dim: int,
        device: str,
        learning_unit_count: int,
    ) -> None:
        """
        Writes learning results to the learning agent.

        Args:
            products_index (pandas.DatetimeIndex): The index of all products.
            marketconfig (MarketConfig): The market configuration.
            obs_dim (int): The observation dimension.
            act_dim (int): The action dimension.
            device (str): The device used for learning.
            learning_unit_count (int): The count of learning units.
        """
        all_observations = []
        all_rewards = []
        start = products_index[0]

        all_observations = th.zeros((learning_unit_count, obs_dim), device=device)
        all_actions = th.zeros((learning_unit_count, act_dim), device=device)

        i = 0
        for unit in self.units.values():
            # rl only for energy market for now!
            if isinstance(
                unit.bidding_strategies.get(marketconfig.market_id),
                (RLAdvancedOrderStrategy),
            ):
                all_observations[i, :] = unit.outputs["rl_observations"][start]
                all_actions[i, :] = unit.outputs["rl_actions"][start]
                all_rewards.append(sum(unit.outputs["reward"][products_index]))
                i += 1

            elif isinstance(
                unit.bidding_strategies.get(marketconfig.market_id),
                LearningStrategy,
            ):
                all_observations[i, :] = unit.outputs["rl_observations"][start]
                all_actions[i, :] = unit.outputs["rl_actions"][start]
                all_rewards.append(unit.outputs["reward"][start])
                i += 1

        # convert all_actions list of tensor to numpy 2D array
        all_observations = all_observations.squeeze().cpu().numpy()
        all_actions = all_actions.squeeze().cpu().numpy()
        all_rewards = np.array(all_rewards)
        rl_agent_data = (all_observations, all_actions, all_rewards)

        learning_role_id = self.context.data.get("learning_agent_id")
        learning_role_addr = self.context.data.get("learning_agent_addr")

        if learning_role_id and learning_role_addr:
            self.context.schedule_instant_acl_message(
                receiver_id=learning_role_id,
                receiver_addr=learning_role_addr,
                content={
                    "context": "rl_training",
                    "type": "replay_buffer",
                    "data": rl_agent_data,
                },
            )

    def write_learning_params(
        self, orderbook: Orderbook, marketconfig: MarketConfig
    ) -> None:
        """
        Sends the current rl_strategy update to the output agent.

        Args:
            orderbook (Orderbook): The orderbook of the market.
            marketconfig (MarketConfig): The market configuration.
        """

        learning_strategies = []
        products_index = get_products_index(orderbook)

        for unit in self.units.values():
            bidding_strategy = unit.bidding_strategies.get(marketconfig.market_id)
            if isinstance(bidding_strategy, LearningStrategy):
                learning_strategies.append(bidding_strategy)
                # should be the same across all strategies
                obs_dim = bidding_strategy.obs_dim
                act_dim = bidding_strategy.act_dim
                device = bidding_strategy.device

        # should write learning results if at least one bidding_strategy is a learning strategy
        if learning_strategies and orderbook:
            # write learning output
            self.write_learning_to_output(products_index, marketconfig)

            # we are using the first learning_strategy to check learning_mode
            # as this should be the same value for all strategies
            if self.learning_mode:
                # in learning mode we are sending data to learning
                self.write_to_learning(
                    products_index=products_index,
                    marketconfig=marketconfig,
                    obs_dim=obs_dim,
                    act_dim=act_dim,
                    device=device,
                    learning_unit_count=len(learning_strategies),
                )<|MERGE_RESOLUTION|>--- conflicted
+++ resolved
@@ -545,10 +545,7 @@
                 noise_tuple = unit.outputs["rl_exploration_noise"].loc[start]
                 action_tuple = unit.outputs["rl_actions"].loc[start]
                 action_dim = len(action_tuple) if isinstance(action_tuple, tuple) else 1
-<<<<<<< HEAD
-=======
-
->>>>>>> c0dfe40e
+
                 for i in range(action_dim):
                     output_dict[f"exploration_noise_{i}"] = (
                         noise_tuple[i]
