import inspect
import logging
from collections import defaultdict
from datetime import datetime, timedelta
from functools import wraps
from itertools import groupby
from operator import itemgetter

import dateutil.rrule as rr
import numpy as np
import pandas as pd

from assume.common.market_objects import MarketProduct, Orderbook

logger = logging.getLogger(__name__)


def initializer(func):
    """
    Automatically assigns the parameters.
    >>> class process:
    ...     @initializer
    ...     def __init__(self, cmd, reachable=False, user='root'):
    ...         pass
    >>> p = process('halt', True)
    >>> p.cmd, p.reachable, p.user
    ('halt', True, 'root')
    """
    names, varargs, keywords, defaults, *_ = inspect.getfullargspec(func)

    @wraps(func)
    def wrapper(self, *args, **kargs):
        for name, arg in list(zip(names[1:], args)) + list(kargs.items()):
            setattr(self, name, arg)

        for name, default in zip(reversed(names), reversed(defaults)):
            if not hasattr(self, name):
                setattr(self, name, default)

        func(self, *args, **kargs)

    return wrapper


def get_available_products(market_products: list[MarketProduct], startdate: datetime):
    """
    Get all available products for a given startdate

    :param market_products: list of market products
    :type market_products: list[MarketProduct]
    :param startdate: the startdate
    :type startdate: datetime
    :return: list of available products
    :rtype: list[MarketProduct]
    """
    options = []
    for product in market_products:
        start = startdate + product.first_delivery
        if isinstance(product.duration, rr.rrule):
            starts = list(product.duration.xafter(start, product.count + 1), inc=True)
            for i in range(product.count):
                period_start = starts[i]
                period_end = starts[i + 1]
                options.append((period_start, period_end, product.only_hours))
        else:
            for i in range(product.count):
                period_start = start + product.duration * i
                period_end = start + product.duration * (i + 1)
                options.append((period_start, period_end, product.only_hours))
    return options


def plot_orderbook(orderbook: Orderbook, results: list[dict]):
    """
    Plot the merit order of bids for each node in a separate subplot

    :param orderbook: the orderbook
    :type orderbook: Orderbook
    :param results: the results of the clearing
    :type results: list[dict]
    :return: the figure and axes of the plot
    :rtype: tuple[matplotlib.figure.Figure, matplotlib.axes.Axes]
    """
    import matplotlib.pyplot as plt
    from matplotlib.lines import Line2D

    bids = defaultdict(list)
    orderbook.sort(key=itemgetter("node_id"))
    for node_id, orders in groupby(orderbook, itemgetter("node_id")):
        bids[node_id].extend(list(map(itemgetter("price", "volume"), orders)))
    number_of_nodes = len(bids.keys()) or 1

    fig, ax = plt.subplots(1, number_of_nodes, sharey=True)
    if number_of_nodes == 1:
        ax = [ax]

    # split the bids into buy and sell bids for each node separately
    for i in range(number_of_nodes):
        # split the bids into buy and sell bids in lists of tuples
        supply_bids = [(price, quantity) for price, quantity in bids[i] if quantity > 0]
        demand_bids = [
            (price, -quantity) for price, quantity in bids[i] if quantity < 0
        ]

        # sort the bids by price
        supply_bids.sort(key=lambda x: x[0])
        demand_bids.sort(key=lambda x: x[0], reverse=True)

        # find the cumulative sum of the quantity of the bids
        cum_supply_bids = 0
        # find the cumulative sum of the quantity of the bids
        cum_demand_bids = 0

        # iterate through supply bids and plot them
        for n, bid in enumerate(supply_bids):
            price, quantity = bid
            ax[i].plot(
                [cum_supply_bids, cum_supply_bids + quantity], [price, price], "b-"
            )
            cum_supply_bids += quantity
            if n < len(supply_bids) - 1:
                ax[i].plot(
                    [cum_supply_bids, cum_supply_bids],
                    [price, supply_bids[n + 1][0]],
                    "b-",
                )
        # iterate through demand bids and plot them
        for n, bid in enumerate(demand_bids):
            price, quantity = bid
            ax[i].plot(
                [cum_demand_bids, cum_demand_bids + quantity], [price, price], "r-"
            )
            cum_demand_bids += quantity
            if n < len(demand_bids) - 1:
                ax[i].plot(
                    [cum_demand_bids, cum_demand_bids],
                    [price, demand_bids[n + 1][0]],
                    "r-",
                )
        # plot the market clearing price and quantity
        if len(results) == i:
            price = 0
            contracted_supply = 0
            contracted_demand = 0
        else:
            price = results[i]["price"]
            contracted_supply = results[i]["supply_volume"]
            contracted_demand = results[i]["demand_volume"]
        inflow = contracted_supply - contracted_demand
        ax[i].plot([contracted_supply, contracted_supply], [0, price], "k--")
        ax[i].plot([0, contracted_supply], [price, price], "k--")
        ax[i].plot(contracted_supply, price, "ko")

        # add text under the plot to show the market clearing price and quantity
        ax[i].text(0.05, -0.3, "Results:", transform=ax[i].transAxes)
        ax[i].text(0.05, -0.375, f"Price: {price:.1f}", transform=ax[i].transAxes)
        ax[i].text(
            0.05,
            -0.45,
            f"Accepted supply: {contracted_supply:.1f}",
            transform=ax[i].transAxes,
        )
        ax[i].text(
            0.05,
            -0.525,
            f"Accepted demand: {contracted_demand:.1f}",
            transform=ax[i].transAxes,
        )
        ax[i].text(0.05, -0.6, f"Total Export: {inflow:.1f}", transform=ax[i].transAxes)
        ax[i].set_title(f"Node {str(i)}")
        ax[i].set_xlabel("Quantity")
        ax[i].set_ylabel("Price")

        # plot legend outside the plot and only for last subplot
        if i == number_of_nodes - 1:
            ax[i].legend(
                handles=[
                    Line2D([0], [0], linewidth=1, color="b", label="Supply"),
                    Line2D([0], [0], linewidth=1, color="r", label="Demand"),
                ],
                bbox_to_anchor=(1.05, 1),
                loc="upper left",
                borderaxespad=0.0,
            )

        # set x limits to 0 and max of supply or demand
        ax[i].set_xlim(0, max(cum_supply_bids, cum_demand_bids))
        ax[i].set_ylim(bottom=0)
    plt.subplots_adjust(wspace=0.3)

    return fig, ax


def visualize_orderbook(order_book: Orderbook):
    """
    Visualize the orderbook

    :param order_book: the orderbook
    :type order_book: Orderbook
    """
    import matplotlib.pyplot as plt
    from matplotlib.colors import ListedColormap

    tab20_cmap = plt.get_cmap("tab20c")
    max_block_count = max([o.get("block_id", 1) for o in order_book])

    order_book.sort(key=itemgetter("block_id", "link"))
    start_times = sorted(set(o["start_time"] for o in order_book))
    y_past = pd.Series(0, index=start_times)
    for i, bids_grouped in groupby(order_book, itemgetter("block_id")):
        my_cmap_raw = np.array(tab20_cmap.colors) * i / max_block_count
        my_cmap = ListedColormap(my_cmap_raw)

        for j, o in groupby(bids_grouped, itemgetter("link")):
            s = pd.Series(0, index=start_times)
            ys = np.zeros(24)
            o = list(o)
            for order in o:
                s[order["start_time"]] += order["volume"]
            if (s > 0).any():
                plt.bar(
                    s.index, s.values, bottom=y_past, color=my_cmap.colors[(j + 1) % 20]
                )
                y_past += s
    plt.title("Orderbook")
    plt.xlabel("hour")
    plt.xticks(rotation=80)
    plt.ylabel("MW")
    plt.show()


def aggregate_step_amount(orderbook: Orderbook, begin=None, end=None, groupby=None):
    """
    step function with bought volume
    allows setting timeframe through begin and end
    and group by columns in groupby.
    This allows to have separate time series per market and bid_id/unit_id.
    The orderbook must contain all relevant orders.
    E.g. to calculate the current volume from 01.06 to 02.06, a yearly base
    order from 01.01-31.12 must also be given, to be considered.

    If called without groupby, this returns the aggregated orderbook timeseries

    :param orderbook: the orderbook
    :type orderbook: Orderbook
    :param begin: the begin time
    :type begin: datetime | None
    :param end: the end time
    :type end: datetime | None
    :param groupby: the columns to group by
    :type groupby: list[str] | None
    :return: the aggregated orderbook timeseries
    :rtype: list[tuple[datetime, float, str, str]]
    """
    if groupby is None:
        groupby = []
    deltas = []

    # first we are creating a list of tuples with the following form:
    # start, delta_volume, bid_id, market_id
    for bid in orderbook:
        add = ()
        for field in groupby:
            add += (bid[field],)
        if bid["only_hours"] is None and not isinstance(bid["accepted_volume"], dict):
            deltas.append((bid["start_time"], bid["accepted_volume"]) + add)
            deltas.append((bid["end_time"], -bid["accepted_volume"]) + add)
        elif isinstance(bid["accepted_volume"], dict):
            start_hour = bid["start_time"]
            end_hour = bid["end_time"]
            duration = (start_hour - end_hour) / len(bid["accepted_volume"])
            for key in bid["accepted_volume"].keys():
                deltas.append((key, bid["accepted_volume"][key]) + add)
                deltas.append((key + duration, -bid["accepted_volume"][key]) + add)
        else:
            # only_hours allows to have peak or off-peak bids
            start_hour, end_hour = bid["only_hours"]
            duration_hours = end_hour - start_hour
            if duration_hours <= 0:
                duration_hours += 24

            starts = rr.rrule(
                rr.DAILY,
                dtstart=bid["start_time"],
                byhour=start_hour,
                until=bid["end_time"],
            )
            for date in starts:
                start = date
                end = date + timedelta(hours=duration_hours)
                deltas.append((start, bid["volume"]) + add)
                deltas.append((end, -bid["volume"]) + add)
    aggregation = defaultdict(lambda: [])
    # current_power is separated by group
    current_power = defaultdict(lambda: 0)
    for d_tuple in sorted(deltas, key=lambda i: i[0]):
        time, delta, *groupdata = d_tuple
        groupdata_str = "_".join(groupdata)
        current_power[groupdata_str] += delta
        # we don't know what the power will be at "end" yet
        # as a new order with this start point might be added
        # afterwards - so the end is excluded here
        # this also makes sure that each timestamp is only written
        # once when iterativley calling this function
        if (not begin or time >= begin) and (not end or time < end):
            if aggregation[groupdata_str] and aggregation[groupdata_str][-1][0] == time:
                aggregation[groupdata_str][-1][1] = current_power[groupdata_str]
            else:
                d_list = list(d_tuple)
                d_list[1] = current_power[groupdata_str]
                aggregation[groupdata_str].append(d_list)

    return [j for sub in list(aggregation.values()) for j in sub]


def get_test_demand_orders(power: np.array):
    order_book = {}
    for t in range(len(power)):
        order_book[t] = dict(
            type="demand", hour=t, block_id=t, name="DEM", price=3, volume=-power[t]
        )
    demand_order = pd.DataFrame.from_dict(order_book, orient="index")
    demand_order = demand_order.set_index(["block_id", "hour", "name"])
    return demand_order


def separate_orders(orderbook):
<<<<<<< HEAD
    delete_orders = []
    for order in orderbook:
        if True in [isinstance(order[key], dict) for key in order.keys()]:
            start_hour = order["start_time"]
            end_hour = order["end_time"]
            duration = (end_hour - start_hour) / max(
                len(order[key]) for key in order.keys() if isinstance(order[key], dict)
            )
=======
    # separate orders with several hours into single hour orders
    delete_orders = []
    for order in orderbook:
        order_len = len(order["volume"]) if isinstance(order["volume"], dict) else 1
        if order_len > 1:
            start_hour = order["start_time"]
            end_hour = order["end_time"]
            duration = (end_hour - start_hour) / order_len
>>>>>>> 4e1c32a0
            i = 1
            for start in pd.date_range(start_hour, end_hour - duration, freq=duration):
                single_order = order.copy()
                for key in order.keys():
                    if isinstance(order[key], dict):
<<<<<<< HEAD
                        single_order.update({key: float(order[key][start])})
                if single_order != order:
                    single_order.update(
                        {"bid_id": f"{order['bid_id']}_{order['bid_type']}{i}"}
=======
                        single_order.update({key: order[key][start]})
                if single_order != order:
                    single_order.update(
                        {
                            "bid_id": f"{order['bid_id']}_{order['bid_type']}{i}",
                            "start_time": start,
                            "end_time": start + duration,
                        }
>>>>>>> 4e1c32a0
                    )

                orderbook.append(single_order)
                i += 1
            delete_orders.append(order)

    for order in delete_orders:
        orderbook.remove(order)

    return orderbook<|MERGE_RESOLUTION|>--- conflicted
+++ resolved
@@ -325,16 +325,6 @@
 
 
 def separate_orders(orderbook):
-<<<<<<< HEAD
-    delete_orders = []
-    for order in orderbook:
-        if True in [isinstance(order[key], dict) for key in order.keys()]:
-            start_hour = order["start_time"]
-            end_hour = order["end_time"]
-            duration = (end_hour - start_hour) / max(
-                len(order[key]) for key in order.keys() if isinstance(order[key], dict)
-            )
-=======
     # separate orders with several hours into single hour orders
     delete_orders = []
     for order in orderbook:
@@ -343,18 +333,11 @@
             start_hour = order["start_time"]
             end_hour = order["end_time"]
             duration = (end_hour - start_hour) / order_len
->>>>>>> 4e1c32a0
             i = 1
             for start in pd.date_range(start_hour, end_hour - duration, freq=duration):
                 single_order = order.copy()
                 for key in order.keys():
                     if isinstance(order[key], dict):
-<<<<<<< HEAD
-                        single_order.update({key: float(order[key][start])})
-                if single_order != order:
-                    single_order.update(
-                        {"bid_id": f"{order['bid_id']}_{order['bid_type']}{i}"}
-=======
                         single_order.update({key: order[key][start]})
                 if single_order != order:
                     single_order.update(
@@ -363,7 +346,6 @@
                             "start_time": start,
                             "end_time": start + duration,
                         }
->>>>>>> 4e1c32a0
                     )
 
                 orderbook.append(single_order)
