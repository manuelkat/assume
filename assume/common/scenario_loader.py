--- conflicted
+++ resolved
@@ -73,13 +73,6 @@
             ):
                 logger.warning(
                     f"{file_name}: simulation time line does not match length of dataframe and index is not a datetimeindex. Returning None."
-                )
-                return None
-
-            # check if df.index contains index
-            if not index.isin(df.index).all():
-                logger.warning(
-                    f"{file_name}: simulation time line does not match the indexes from the dataframe. Returning None."
                 )
                 return None
 
@@ -241,11 +234,7 @@
     perform_evaluation: bool = False,
     episode: int = 0,
     eval_episode: int = 0,
-<<<<<<< HEAD
-    load_learned_path: str = "",
-=======
     trained_actors_path: str = "",
->>>>>>> b6e1e9cb
 ):
     """Load a scenario from a given path. Raises: ValueError: If the scenario or study case is not found.
 
@@ -310,18 +299,6 @@
     learning_config: LearningConfig = config.get("learning_config", {})
     bidding_strategy_params = config.get("bidding_strategy_params", {})
 
-<<<<<<< HEAD
-    if disable_learning and learning_config["learning_mode"] is True:
-        learning_config["learning_mode"] = False
-        learning_config["evaluation_mode"] = True
-
-    if load_learned_path:
-        learning_config["load_learned_path"] = load_learned_path
-    elif learning_config.get("load_learned_path") is None:
-        learning_config[
-            "load_learned_path"
-        ] = f"{inputs_path}/learned_strategies/{sim_id}"
-=======
     learning_config["learning_mode"] = (
         config.get("learning_mode", False) and perform_learning
     )
@@ -334,7 +311,6 @@
             learning_config[
                 "trained_actors_path"
             ] = f"{inputs_path}/learned_strategies/{sim_id}"
->>>>>>> b6e1e9cb
 
     if learning_config.get("learning_mode", False):
         sim_id = f"{sim_id}_{episode}"
@@ -552,18 +528,11 @@
     inputs_path: str,
     scenario: str,
     study_case: str,
-<<<<<<< HEAD
-    disable_learning: bool = False,
-    episode: int = 0,
-    eval_episode: int = 0,
-    load_learned_path="",
-=======
     perform_learning: bool = True,
     perform_evaluation: bool = False,
     episode: int = 1,
     eval_episode: int = 1,
     trained_actors_path="",
->>>>>>> b6e1e9cb
 ):
     """
     Load a scenario from a given path.
@@ -587,11 +556,7 @@
             perform_evaluation=perform_evaluation,
             episode=episode,
             eval_episode=eval_episode,
-<<<<<<< HEAD
-            load_learned_path=load_learned_path,
-=======
             trained_actors_path=trained_actors_path,
->>>>>>> b6e1e9cb
         )
     )
 
@@ -616,9 +581,6 @@
     actors_and_critics = None
     world.output_role.del_similar_runs()
 
-<<<<<<< HEAD
-    eval_episode = 0
-=======
     validation_interval = min(
         world.learning_role.training_episodes,
         world.learning_config.get("validation_episodes_interval", 5),
@@ -626,7 +588,6 @@
 
     eval_episode = 1
 
->>>>>>> b6e1e9cb
     for episode in tqdm(
         range(1, world.learning_role.training_episodes + 1),
         desc="Training Episodes",
@@ -673,16 +634,10 @@
                 inputs_path,
                 scenario,
                 study_case,
-<<<<<<< HEAD
-                disable_learning=True,
-                eval_episode=eval_episode,
-                load_learned_path=new_path,
-=======
                 perform_learning=False,
                 perform_evaluation=True,
                 eval_episode=eval_episode,
                 trained_actors_path=new_path,
->>>>>>> b6e1e9cb
             )
 
             world.run()
