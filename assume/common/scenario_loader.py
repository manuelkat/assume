--- conflicted
+++ resolved
@@ -442,18 +442,7 @@
         from assume.reinforcement_learning.buffer import ReplayBuffer
 
         buffer = ReplayBuffer(
-<<<<<<< HEAD
             buffer_size=int(5e5),
-            obs_dim=world.rl_agent.roles[0].obs_dim,
-            act_dim=world.rl_agent.roles[0].act_dim,
-            n_rl_units=world.rl_agent.roles[0].n_rl_units,
-            device=world.rl_agent.roles[0].device,
-        )
-
-        world.rl_agent.roles[0].buffer = buffer
-        world.rl_agent.roles[0].init_learning()
-=======
-            buffer_size=1000000,
             obs_dim=world.learning_role.obs_dim,
             act_dim=world.learning_role.act_dim,
             n_rl_units=world.learning_role.n_rl_units,
@@ -461,7 +450,6 @@
         )
 
         world.learning_role.buffer = buffer
->>>>>>> 8b098af6
 
         for episode in tqdm(
             range(world.learning_role.training_episodes),
