--- conflicted
+++ resolved
@@ -6,7 +6,7 @@
 import torch as th
 
 from assume.common.base import LearningStrategy, SupportsMinMax
-from assume.common.market_objects import MarketConfig, Order, Orderbook, Product
+from assume.common.market_objects import MarketConfig, Orderbook, Product
 from assume.reinforcement_learning.learning_utils import Actor, NormalActionNoise
 
 
@@ -71,11 +71,6 @@
 
         elif Path(load_path=kwargs["load_learned_path"]).is_dir():
             self.load_actor_params(load_path=kwargs["load_learned_path"])
-<<<<<<< HEAD
-
-        self.curr_reward = None
-=======
->>>>>>> ac75b592
 
     def calculate_bids(
         self,
@@ -374,7 +369,7 @@
 
             # calculate profit as income - running_cost from this event
             duration = (end - start) / timedelta(hours=1)
-            order_profit = order["accepted_price"] * order["volume"] * duration
+            order_profit = order["price"] * order["volume"] * duration
 
             # calculate opportunity cost
             # as the loss of income we have because we are not running at full power
@@ -408,15 +403,12 @@
         ):
             profit = profit - unit.hot_start_cost / 2
 
-<<<<<<< HEAD
-=======
         # ---------------------------
         # 4.1 Calculate Reward
         # The straight forward implemntation would be reward = profit, yet we would like to give the agent more guidance
         # in the learning process, so we add a regret term to the reward, which is the opportunity cost
         # define the reward and scale it
 
->>>>>>> ac75b592
         scaling = 0.1 / unit.max_power
         regret_scale = 0.2
         reward = float(profit - regret_scale * opportunity_cost) * scaling
@@ -444,174 +436,4 @@
             self.actor_target = Actor(self.obs_dim, self.act_dim, self.float_type)
             self.actor_target.load_state_dict(params["actor_target"])
             self.actor_target.eval()
-            self.actor.optimizer.load_state_dict(params["actor_optimizer"])
-
-
-class RlUCStrategy(RLStrategy):
-    def __init__(self, *args, **kwargs):
-        super().__init__(*args, **kwargs)
-
-        self.max_bid_multiplier = 2
-
-    def calculate_bids(
-        self,
-        unit: SupportsMinMax,
-        market_config: MarketConfig,
-        product_tuples: list[Product],
-        **kwargs,
-    ) -> Orderbook:
-        """
-        Calculate bids for a unit
-
-        :param unit: Unit to calculate bids for
-        :type unit: SupportsMinMax
-        :param market_config: Market configuration
-        :type market_config: MarketConfig
-        :param product_tuples: Product tuples
-        :type product_tuples: list[Product]
-        :return: Bids containing start time, end time, price and volume
-        :rtype: Orderbook
-        """
-        start = product_tuples[0][0]
-        end_all = product_tuples[-1][1]
-        end = product_tuples[0][1]
-
-        min_power, max_power = unit.calculate_min_max_power(start, end)
-        min_power = min_power[start]
-        max_power = max_power[start]
-
-        next_observation = self.create_observation(
-            unit=unit,
-            start=start,
-            end=end,
-        )
-        initial_output = unit.get_output_before(start)
-        marginal_cost = unit.calculate_marginal_cost(start, initial_output)
-        current_status = 1 if unit.get_operation_time(start) > 0 else 0
-
-        actions, noise = self.get_actions(next_observation)
-        # convert actions from -1 to 1 into 1 to 2
-        bid_prices = (actions + 3) / 2 * marginal_cost
-        price_profile = {
-            product[0]: bid_prices[i] for i, product in enumerate(product_tuples)
-        }
-
-        order: Order = {
-            "start_time": start,
-            "end_time": end_all,
-            "volume": -1,
-            "price": price_profile,
-            "min_power": unit.min_power,
-            "max_power": unit.max_power,
-            "ramp_up": unit.ramp_up,
-            "ramp_down": unit.ramp_down,
-            "no_load_cost": unit.no_load_cost,
-            "start_up_cost": unit.hot_start_cost,
-            "shut_down_cost": unit.shut_down_cost,
-            "initial_output": initial_output,
-            "initial_status": current_status,
-            "bid_type": "MPB",
-        }
-
-        bids = [order]
-
-        # store results in unit outputs which are written to database by unit operator
-        unit.outputs["rl_observations"][start] = next_observation
-        unit.outputs["rl_actions"][start] = actions
-        unit.outputs["rl_exploration_noise"][start] = noise
-
-        return bids
-
-    def calculate_reward(
-        self,
-        unit,
-        marketconfig: MarketConfig,
-        orderbook: Orderbook,
-    ):
-        """
-        Calculate reward
-
-        :param unit: Unit to calculate reward for
-        :type unit: SupportsMinMax
-        :param marketconfig: Market configuration
-        :type marketconfig: MarketConfig
-        :param orderbook: Orderbook
-        :type orderbook: Orderbook
-        """
-
-        product_type = marketconfig.product_type
-
-        profit = []
-        reward = 0
-        opportunity_cost = 0
-
-        # iterate over all orders in the orderbook, to calculate order specific profit
-        for order in orderbook:
-            start = order["start_time"]
-            end = order["end_time"]
-            end_excl = end - unit.index.freq
-
-            # depending on way the unit calaculates marginal costs we take costs
-
-            if unit.marginal_cost is not None:
-                marginal_cost = (
-                    unit.marginal_cost[start]
-                    if len(unit.marginal_cost) > 1
-                    else unit.marginal_cost
-                )
-            else:
-                marginal_cost = unit.calc_marginal_cost_with_partial_eff(
-                    power_output=unit.outputs[product_type].loc[start:end_excl],
-                    timestep=start,
-                )
-
-            # calculate profit as income - running_cost from this event
-            duration = (end - start) / timedelta(hours=1)
-            order_profit = (
-                order["accepted_price"][start]
-                * order["accepted_volume"][start]
-                * duration
-            )
-
-            # calculate opportunity cost
-            # as the loss of income we have because we are not running at full power
-            price_difference = order["price"][start] - marginal_cost
-
-            order_opportunity_cost = (
-                price_difference
-                * (
-                    unit.max_power - unit.outputs[product_type].loc[start:end_excl]
-                ).sum()
-                * duration
-            )
-
-            # if our opportunity costs are negative, we did not miss an opportunity to earn money and we set them to 0
-            order_opportunity_cost = max(order_opportunity_cost, 0)
-
-            # collect profit and opportunity cost for all orders
-            opportunity_cost += order_opportunity_cost
-
-            # consideration of start-up costs, which are evenly divided between the
-            # upward and downward regulation events
-            if (
-                unit.outputs[product_type].loc[start] != 0
-                and unit.outputs[product_type].loc[start - unit.index.freq] == 0
-            ):
-                order_profit -= unit.hot_start_cost
-            elif (
-                unit.outputs[product_type].loc[start] == 0
-                and unit.outputs[product_type].loc[start - unit.index.freq] != 0
-            ):
-                order_profit -= unit.shut_down_cost
-
-            profit.append(order_profit)
-
-            # store results in unit outputs which are written to database by unit operator
-            unit.outputs["profit"].loc[start:end_excl] += float(order_profit)
-            unit.outputs["regret"].loc[start:end_excl] = float(opportunity_cost)
-            unit.outputs["learning_mode"].loc[start:end_excl] = self.learning_mode
-
-        scaling = 0.01 / unit.max_power / len(profit)
-        regret_scale = 0.2
-        reward = float(sum(profit) - regret_scale * opportunity_cost) * scaling
-        unit.outputs["reward"].loc[start:end_excl] = reward+            self.actor.optimizer.load_state_dict(params["actor_optimizer"])